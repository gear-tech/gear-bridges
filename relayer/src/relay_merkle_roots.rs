use prometheus::IntGauge;

use crate::{
    metrics::{impl_metered_service, MeteredService},
    proof_storage::{FileSystemProofStorage, ProofStorage},
    prover_interface::{self, FinalProof},
    GENESIS_CONFIG,
};

use ethereum_client::{Contracts as EthApi, TxHash, TxStatus};
use gear_rpc_client::GearApi;

pub struct MerkleRootRelayer {
    gear_api: GearApi,
    eth_api: EthApi,
    proof_storage: Box<dyn ProofStorage>,
    eras: Eras,

    metrics: Metrics,
}

impl_metered_service! {
    struct Metrics {
        latest_proven_era: IntGauge,
        latest_observed_gear_era: IntGauge,
    }
}

impl Metrics {
    fn new() -> Self {
        Self::new_inner().expect("Failed to create metrics")
    }

    fn new_inner() -> prometheus::Result<Self> {
        Ok(Self {
            latest_proven_era: IntGauge::new(
                "merkle_root_relayer_latest_proven_era",
                "Latest proven era number",
            )?,
            latest_observed_gear_era: IntGauge::new(
                "merkle_root_relayer_latest_observed_gear_era",
                "Latest era number observed by relayer",
            )?,
        })
    }
}

impl MeteredService for MerkleRootRelayer {
    fn get_sources(&self) -> impl IntoIterator<Item = Box<dyn prometheus::core::Collector>> {
        self.metrics
            .get_sources()
            .into_iter()
            .chain(self.eras.get_sources())
            .chain(prover_interface::Metrics.get_sources())
    }
}

type SyncStepCount = usize;

impl MerkleRootRelayer {
    pub async fn new(gear_api: GearApi, eth_api: EthApi) -> MerkleRootRelayer {
        let proof_storage = FileSystemProofStorage::new("./proof_storage".into());

        let eras = Eras::new(None, gear_api.clone(), eth_api.clone())
            .await
            .unwrap_or_else(|err| panic!("Error while creating era storage: {}", err));

        let metrics = Metrics::new();

        MerkleRootRelayer {
            gear_api,
            eth_api,
            proof_storage: Box::from(proof_storage),
            eras,
            metrics,
        }
    }

    pub async fn run(mut self) -> anyhow::Result<()> {
        log::info!("Starting relayer");

        loop {
            let res = self.main_loop().await;

            if let Err(err) = res {
                log::error!("{}", err);
            }
        }
    }

    async fn main_loop(&mut self) -> anyhow::Result<()> {
        log::info!("Syncing authority set id");
        loop {
            let sync_steps = self.sync_authority_set_id().await?;
            if sync_steps == 0 {
                break;
            } else {
                log::info!("Synced {} authority set ids", sync_steps);
            }
        }
        log::info!("Authority set id is in sync");

        log::info!("Trying to seal eras");
        self.eras.try_seal(self.proof_storage.as_mut()).await?;
        log::info!("Eras sealed");

        log::info!("Trying to finalize eras");
        self.eras.try_finalize().await?;
        log::info!("Eras finalized");

        log::info!("Proving merkle root presense");
        let proof = self.prove_message_sent().await?;
        log::info!("Proven merkle root presense");

        log::info!("Submitting proof to ethereum");
        submit_proof_to_ethereum(&self.eth_api, proof).await?;
        log::info!("Proof submitted to ethereum");

        Ok(())
    }

    async fn sync_authority_set_id(&mut self) -> anyhow::Result<SyncStepCount> {
        let finalized_head = self.gear_api.latest_finalized_block().await.unwrap();
        let latest_authority_set_id = self
            .gear_api
            .authority_set_id(finalized_head)
            .await
            .unwrap();

        self.metrics
            .latest_observed_gear_era
            .set(latest_authority_set_id as i64);

        let latest_proven_authority_set_id = self.proof_storage.get_latest_proof();

<<<<<<< HEAD
async fn sync_authority_set_id(
    gear_api: &GearApi,
    proof_storage: &mut dyn ProofStorage,
) -> anyhow::Result<SyncStepCount> {
    let finalized_head = gear_api.latest_finalized_block().await.unwrap();
    let latest_authority_set_id = gear_api.authority_set_id(finalized_head).await.unwrap();

    let latest_proven_authority_set_id = proof_storage.get_latest_authority_set_id();
    match latest_proven_authority_set_id {
        None => {
            let proof = prover_interface::prove_genesis(gear_api).await?;
            proof_storage
                .init(proof, GENESIS_CONFIG.authority_set_id)
                .unwrap();

            Ok(1)
        }
        Some(latest_proven) if latest_proven < latest_authority_set_id => {
            let mut proof = proof_storage.get_proof_for_authority_set_id(latest_proven)?;
            for set_id in latest_proven..latest_authority_set_id {
                proof = prover_interface::prove_validator_set_change(gear_api, proof, set_id).await?;
                proof_storage.update(proof.proof.clone(), set_id + 1)?;
=======
        if let Some(&(_, latest_proven)) = latest_proven_authority_set_id.as_ref() {
            self.metrics.latest_proven_era.set(latest_proven as i64);
        }

        match latest_proven_authority_set_id {
            None => {
                let proof = prover_interface::prove_genesis(&self.gear_api).await?;
                self.proof_storage
                    .init(proof, GENESIS_CONFIG.authority_set_id)
                    .unwrap();

                Ok(1)
>>>>>>> bd80bc05
            }
            Some((mut proof, latest_proven)) if latest_proven < latest_authority_set_id => {
                for set_id in latest_proven..latest_authority_set_id {
                    proof = prover_interface::prove_validator_set_change(&self.gear_api, proof, set_id).await?;
                    self.proof_storage.update(proof.proof.clone())?;
                }

                let step_count = latest_authority_set_id - latest_proven;
                Ok(step_count as usize)
            }
            Some((_, latest_proven)) if latest_proven == latest_authority_set_id => Ok(0),
            Some((_, latest_proven)) => unreachable!(
                "Invalid state of proof storage detected: latest stored authority set id = {} but latest authority set id on VARA = {}", 
                latest_proven,
                latest_authority_set_id
            ),
        }
<<<<<<< HEAD
        Some(latest_proven) if latest_proven == latest_authority_set_id => Ok(0),
        Some(latest_proven) => unreachable!(
            "Invalid state of proof storage detected: latest stored authority set id = {} but latest authority set id on VARA = {}", 
            latest_proven, 
            latest_authority_set_id
        ),
=======
    }

    async fn prove_message_sent(&self) -> anyhow::Result<FinalProof> {
        let finalized_head = self.gear_api.latest_finalized_block().await?;

        let authority_set_id = self
            .gear_api
            .signed_by_authority_set_id(finalized_head)
            .await?;
        let inner_proof = self
            .proof_storage
            .get_proof_for_authority_set_id(authority_set_id)?;

        prover_interface::prove_final(&self.gear_api, inner_proof, finalized_head).await
>>>>>>> bd80bc05
    }
}

struct Eras {
    last_sealed: u64,
    sealed_not_finalized: Vec<SealedNotFinalizedEra>,

    gear_api: GearApi,
    eth_api: EthApi,

    metrics: EraMetrics,
}

struct SealedNotFinalizedEra {
    era: u64,
    merkle_root_block: u32,
    tx_hash: TxHash,
    proof: FinalProof,
}

impl MeteredService for Eras {
    fn get_sources(&self) -> impl IntoIterator<Item = Box<dyn prometheus::core::Collector>> {
        self.metrics.get_sources()
    }
}

impl_metered_service! {
    struct EraMetrics {
        sealed_not_finalized_count: IntGauge,
        last_sealed_era: IntGauge
    }
}

impl EraMetrics {
    fn new() -> Self {
        Self::new_inner().expect("Failed to create metrics")
    }

    fn new_inner() -> prometheus::Result<Self> {
        Ok(Self {
            sealed_not_finalized_count: IntGauge::new(
                "sealed_not_finalized_count",
                "Amount of eras that have been sealed but tx is not yet finalized by ethereum",
            )?,
            last_sealed_era: IntGauge::new("last_sealed_era", "Latest era that have been sealed")?,
        })
    }
}

impl Eras {
    pub async fn new(
        last_sealed: Option<u64>,
        gear_api: GearApi,
        eth_api: EthApi,
    ) -> anyhow::Result<Self> {
        let last_sealed = if let Some(l) = last_sealed {
            l
        } else {
            let latest = gear_api.latest_finalized_block().await?;
            let set_id = gear_api.authority_set_id(latest).await?;
            set_id.max(2) - 1
        };

        let metrics = EraMetrics::new();
        metrics.sealed_not_finalized_count.set(0);
        metrics.last_sealed_era.set(last_sealed as i64);

        Ok(Self {
            last_sealed,
            sealed_not_finalized: vec![],
            gear_api,
            eth_api,

            metrics,
        })
    }

    pub async fn try_seal(&mut self, proof_storage: &dyn ProofStorage) -> anyhow::Result<()> {
        let latest = self.gear_api.latest_finalized_block().await?;
        let current_era = self.gear_api.signed_by_authority_set_id(latest).await?;

        while self.last_sealed + 2 <= current_era {
            log::info!("Sealing era #{}", self.last_sealed + 1);
            self.seal_era(self.last_sealed + 1, proof_storage).await?;
            log::info!("Sealed era #{}", self.last_sealed + 1);

            self.last_sealed += 1;

            self.metrics.last_sealed_era.inc();
        }

        Ok(())
    }

    async fn seal_era(
        &mut self,
        authority_set_id: u64,
        proof_storage: &dyn ProofStorage,
    ) -> anyhow::Result<()> {
        let block = self
            .gear_api
            .find_era_first_block(authority_set_id + 1)
            .await?;
        let inner_proof = proof_storage.get_proof_for_authority_set_id(authority_set_id)?;
        let proof = prover_interface::prove_final(&self.gear_api, inner_proof, block).await?;

        let block_number = self.gear_api.block_hash_to_number(block).await?;

        let root_exists = self
            .eth_api
            .read_finalized_merkle_root(block_number)
            .await?
            .is_some();

        if root_exists {
            log::info!(
                "Merkle root for era #{} is already submitted",
                authority_set_id
            );
            return Ok(());
        }

        let tx_hash = submit_proof_to_ethereum(&self.eth_api, proof.clone()).await?;

        self.sealed_not_finalized.push(SealedNotFinalizedEra {
            era: authority_set_id,
            merkle_root_block: block_number,
            tx_hash,
            proof,
        });

        self.metrics.sealed_not_finalized_count.inc();

        Ok(())
    }

    pub async fn try_finalize(&mut self) -> anyhow::Result<()> {
        for i in (0..self.sealed_not_finalized.len()).rev() {
            if self.sealed_not_finalized[i]
                .try_finalize(&self.eth_api)
                .await?
            {
                log::info!("Era #{} finalized", self.sealed_not_finalized[i].era);
                self.sealed_not_finalized.remove(i);

                self.metrics.sealed_not_finalized_count.dec();
            } else {
                log::info!(
                    "Cannot finalize era #{} yet",
                    self.sealed_not_finalized[i].era
                );
            }
        }

        Ok(())
    }
}

impl SealedNotFinalizedEra {
    pub async fn try_finalize(&mut self, eth_api: &EthApi) -> anyhow::Result<bool> {
        let tx_status = eth_api.get_tx_status(self.tx_hash).await?;

        match tx_status {
            TxStatus::Finalized => Ok(true),
            TxStatus::Pending => Ok(false),
            TxStatus::Failed => {
                let root_exists = eth_api
                    .read_finalized_merkle_root(self.merkle_root_block)
                    .await?
                    .is_some();

                // Someone already relayed this merkle root.
                if root_exists {
                    log::info!("Era #{} is already finalized", self.era);
                    return Ok(true);
                }

                log::warn!("Re-trying era #{} finalization", self.era);

                self.tx_hash = submit_proof_to_ethereum(eth_api, self.proof.clone()).await?;
                Ok(false)
            }
        }
    }
}

async fn submit_proof_to_ethereum(eth_api: &EthApi, proof: FinalProof) -> anyhow::Result<TxHash> {
    log::info!(
        "Submitting merkle root {} at gear block {} to ethereum",
        hex::encode(proof.merkle_root),
        proof.block_number
    );

    let tx_hash = eth_api
        .provide_merkle_root(proof.block_number, proof.merkle_root, &proof.proof[..])
        .await?;

    Ok(tx_hash)
}<|MERGE_RESOLUTION|>--- conflicted
+++ resolved
@@ -133,30 +133,6 @@
 
         let latest_proven_authority_set_id = self.proof_storage.get_latest_proof();
 
-<<<<<<< HEAD
-async fn sync_authority_set_id(
-    gear_api: &GearApi,
-    proof_storage: &mut dyn ProofStorage,
-) -> anyhow::Result<SyncStepCount> {
-    let finalized_head = gear_api.latest_finalized_block().await.unwrap();
-    let latest_authority_set_id = gear_api.authority_set_id(finalized_head).await.unwrap();
-
-    let latest_proven_authority_set_id = proof_storage.get_latest_authority_set_id();
-    match latest_proven_authority_set_id {
-        None => {
-            let proof = prover_interface::prove_genesis(gear_api).await?;
-            proof_storage
-                .init(proof, GENESIS_CONFIG.authority_set_id)
-                .unwrap();
-
-            Ok(1)
-        }
-        Some(latest_proven) if latest_proven < latest_authority_set_id => {
-            let mut proof = proof_storage.get_proof_for_authority_set_id(latest_proven)?;
-            for set_id in latest_proven..latest_authority_set_id {
-                proof = prover_interface::prove_validator_set_change(gear_api, proof, set_id).await?;
-                proof_storage.update(proof.proof.clone(), set_id + 1)?;
-=======
         if let Some(&(_, latest_proven)) = latest_proven_authority_set_id.as_ref() {
             self.metrics.latest_proven_era.set(latest_proven as i64);
         }
@@ -169,7 +145,6 @@
                     .unwrap();
 
                 Ok(1)
->>>>>>> bd80bc05
             }
             Some((mut proof, latest_proven)) if latest_proven < latest_authority_set_id => {
                 for set_id in latest_proven..latest_authority_set_id {
@@ -187,14 +162,6 @@
                 latest_authority_set_id
             ),
         }
-<<<<<<< HEAD
-        Some(latest_proven) if latest_proven == latest_authority_set_id => Ok(0),
-        Some(latest_proven) => unreachable!(
-            "Invalid state of proof storage detected: latest stored authority set id = {} but latest authority set id on VARA = {}", 
-            latest_proven, 
-            latest_authority_set_id
-        ),
-=======
     }
 
     async fn prove_message_sent(&self) -> anyhow::Result<FinalProof> {
@@ -209,7 +176,6 @@
             .get_proof_for_authority_set_id(authority_set_id)?;
 
         prover_interface::prove_final(&self.gear_api, inner_proof, finalized_head).await
->>>>>>> bd80bc05
     }
 }
 
