use crate::{
    common::{BASE_RETRY_DELAY, MAX_RETRIES},
    merkle_roots::{
        authority_set_sync::AuthoritySetSyncIo, eras::SealedNotFinalizedEra,
        prover::FinalityProverIo,
    },
    message_relayer::{
<<<<<<< HEAD
        common::{gear::block_listener::BlockListener, gear::block_listener2::BlockListener as BlockListener2, GearBlock},
=======
        common::{
            gear::block_listener::BlockListener,
            web_request::{MerkleRootsRequest, MerkleRootsResponse},
            GearBlock,
        },
>>>>>>> b3395b4f
        eth_to_gear::api_provider::ApiProviderConnection,
    },
    proof_storage::ProofStorageError,
    prover_interface::FinalProof,
};
use ::prover::proving::GenesisConfig;
use anyhow::Context;
use ethereum_client::EthApi;
use primitive_types::H256;
use serde::{Deserialize, Serialize};
use std::{
    collections::{BTreeMap, HashMap},
    sync::Arc,
    time::{Duration, Instant},
};
use storage::MerkleRootStorage;
use submitter::SubmitterIo;
use tokio::{
    sync::{
        broadcast::{error::RecvError, Receiver},
        mpsc::UnboundedReceiver,
    },
    time::{Interval, MissedTickBehavior},
};
use utils_prometheus::MeteredService;

pub mod authority_set_sync;
pub mod eras;
pub mod prover;
pub mod storage;
pub mod submitter;

pub struct Relayer {
    merkle_roots: MerkleRootRelayer,
    authority_set_sync: authority_set_sync::AuthoritySetSync,
    prover: prover::FinalityProver,
    submitter: submitter::MerkleRootSubmitter,
    block_listener: BlockListener,
    block_listener2: BlockListener2,
    last_sealed: Option<u64>,
    genesis_config: GenesisConfig,
    eth_api: EthApi,
    http: UnboundedReceiver<MerkleRootsRequest>,
}

impl MeteredService for Relayer {
    fn get_sources(&self) -> impl IntoIterator<Item = Box<dyn prometheus::core::Collector>> {
        self.authority_set_sync
            .get_sources()
            .into_iter()
            .chain(self.submitter.get_sources())
    }
}

impl Relayer {
    #[allow(clippy::too_many_arguments)]
    pub async fn new(
        api_provider: ApiProviderConnection,
        eth_api: EthApi,
        http: UnboundedReceiver<MerkleRootsRequest>,
        storage: Arc<MerkleRootStorage>,
        genesis_config: GenesisConfig,
        last_sealed: Option<u64>,
        confirmations: u64,

        count_thread: Option<usize>,
    ) -> Self {
        let block_listener = BlockListener::new(api_provider.clone(), storage.clone());
        let block_listener2 = BlockListener2::new(api_provider.clone());

        let merkle_roots =
            MerkleRootRelayer::new(api_provider.clone(), storage.clone(), count_thread).await;

        let authority_set_sync = authority_set_sync::AuthoritySetSync::new(
            api_provider.clone(),
            storage.proofs.clone(),
            genesis_config,
        )
        .await;

        let prover =
            prover::FinalityProver::new(api_provider.clone(), genesis_config, count_thread);

        let submitter =
            submitter::MerkleRootSubmitter::new(eth_api.clone(), storage, confirmations);

        Self {
            merkle_roots,
            authority_set_sync,
            prover,
            submitter,
            block_listener,
            block_listener2,
            last_sealed,
            genesis_config,
            eth_api,
            http,
        }
    }

    pub async fn run(self) -> anyhow::Result<()> {
        let Self {
            merkle_roots,
            authority_set_sync,
            prover,
            submitter,
            block_listener,
            block_listener2,
            genesis_config,
            last_sealed,
            eth_api,
            http,
        } = self;

        // let [blocks0] = block_listener.run().await;
        let [blocks0, blocks1] = block_listener2.run().await;

        //let sealed_eras = eras.seal(merkle_roots.storage.proofs.clone());
        let authority_set_sync = authority_set_sync.run(blocks1);
        let prover = prover.run();
        let submitter = submitter.run();

        merkle_roots
            .run(
                blocks0,
                submitter,
                prover,
                authority_set_sync,
                http,
                last_sealed,
                genesis_config,
                eth_api,
            )
            .await
    }
}

const MIN_MAIN_LOOP_DURATION: Duration = Duration::from_secs(5);

pub struct MerkleRootRelayer {
    api_provider: ApiProviderConnection,

    storage: Arc<MerkleRootStorage>,

    roots: HashMap<H256, MerkleRoot>,

    /// Set of blocks that are waiting for authority set sync.
    waiting_for_authority_set_sync: BTreeMap<u64, Vec<GearBlock>>,

    save_interval: Interval,

    count_thread: Option<usize>,
}

impl MerkleRootRelayer {
    pub async fn new(
        api_provider: ApiProviderConnection,
        storage: Arc<MerkleRootStorage>,

        count_thread: Option<usize>,
    ) -> MerkleRootRelayer {
        let mut save_interval = tokio::time::interval(Duration::from_secs(60));
        save_interval.set_missed_tick_behavior(MissedTickBehavior::Delay);

        MerkleRootRelayer {
            api_provider,

            roots: HashMap::new(),
            storage,

            waiting_for_authority_set_sync: BTreeMap::new(),

            save_interval,
            count_thread,
        }
    }

    #[allow(clippy::too_many_arguments)]
    pub async fn run(
        mut self,
        mut blocks_rx: Receiver<GearBlock>,
        mut submitter: SubmitterIo,
        mut prover: FinalityProverIo,
        mut authority_set_sync: AuthoritySetSyncIo,
        mut http: UnboundedReceiver<MerkleRootsRequest>,
        last_sealed: Option<u64>,
        genesis_config: GenesisConfig,
        eth_api: EthApi,
    ) -> anyhow::Result<()> {
        log::info!("Starting relayer");
        let mut roots = match self.storage.load().await {
            Ok(roots) => roots,
            Err(err) => {
                log::error!("Failed to load merkle roots from storage: {err}");
                Default::default()
            }
        };
        let gear_api = self.api_provider.client();
        let mut last_sealed = match last_sealed {
            Some(era) => era,
            None => {
                let block = gear_api
                    .latest_finalized_block()
                    .await
                    .context("Failed to get latest finalized block during startup")?;
                gear_api
                    .authority_set_id(block)
                    .await
                    .context("Failed to get authority set id for latest finalized block")?
            }
        };

        let gear_api = self.api_provider.client();

        for (hash, merkle_root) in roots.drain() {
            match &merkle_root.status {
                // most likely will need to wait for era sealing rather than authority set sync
                MerkleRootStatus::WaitForAuthoritySetSync(id, _) => {
                    log::info!(
                        "Merkle root {} for block #{} is waiting for authority set sync with id {}",
                        hash,
                        merkle_root.block_number,
                        id
                    );

                    let block = gear_api.get_block_at(merkle_root.block_hash).await?;
                    let block = GearBlock::from_subxt_block(block).await?;

                    let authority_set_proof = self
                        .storage
                        .proofs
                        .get_proof_for_authority_set_id(*id)
                        .await;
                    if let Ok(authority_set_proof) = authority_set_proof {
                        self.roots.insert(
                            hash,
                            MerkleRoot {
                                block_number: merkle_root.block_number,
                                block_hash: merkle_root.block_hash,
                                status: MerkleRootStatus::GenerateProof,
                                proof: None,
                                rpc_requests: Vec::new(),
                            },
                        );
                        if !prover.prove(
                            merkle_root.block_number,
                            merkle_root.block_hash,
                            hash,
                            authority_set_proof,
                            false,
                        ) {
                            log::error!("Prover connection closed, exiting...");
                            return Ok(());
                        }
                    } else {
                        log::warn!(
                            "Authority set proof for #{id} not found, waiting for authority set sync",
                        );
                        self.roots.insert(
                            hash,
                            MerkleRoot {
                                block_number: merkle_root.block_number,
                                block_hash: merkle_root.block_hash,
                                proof: None,
                                status: MerkleRootStatus::WaitForAuthoritySetSync(
                                    *id,
                                    block.number(),
                                ),
                                rpc_requests: Vec::new(),
                            },
                        );

                        // if authority set is older than last sealed era we need to seal this
                        // authority set first.
                        if *id <= last_sealed {
                            last_sealed = *id - 1;
                        }

                        let force_sync = self
                            .storage
                            .proofs
                            .get_latest_authority_set_id()
                            .await
                            .filter(|latest| *id > *latest)
                            .is_some()
                            && *id > last_sealed;

                        self.waiting_for_authority_set_sync
                            .entry(*id)
                            .or_insert_with(|| {
                                if force_sync {
                                    authority_set_sync.send(block.clone());
                                }
                                Vec::new()
                            })
                            .push(block);
                    }
                }

                MerkleRootStatus::GenerateProof => {
                    self.roots.insert(
                        hash,
                        MerkleRoot {
                            block_number: merkle_root.block_number,
                            block_hash: merkle_root.block_hash,
                            status: MerkleRootStatus::GenerateProof,
                            proof: None,
                            rpc_requests: Vec::new(),
                        },
                    );

                    log::info!(
                        "Merkle root {} for block #{} is waiting for proof generation",
                        hash,
                        merkle_root.block_number
                    );

                    // if merkle root was saved in `generate proof` phase, it means
                    // that proof for authority set id is already generated and thus should be available in storage.
                    // If it is not found that is a hard error and storage should be fixed.
                    let signed_by_authority_set_id = gear_api
                        .signed_by_authority_set_id(merkle_root.block_hash)
                        .await?;
                    let inner_proof = self
                        .storage
                        .proofs
                        .get_proof_for_authority_set_id(signed_by_authority_set_id)
                        .await
                        .with_context(|| format!("Proof for authority set #{signed_by_authority_set_id} not found, please clean-up your storage and restart relayer"))?;

                    if !prover.prove(
                        merkle_root.block_number,
                        merkle_root.block_hash,
                        hash,
                        inner_proof,
                        false,
                    ) {
                        log::error!("Prover connection closed, exiting...");
                        return Ok(());
                    }
                }

                MerkleRootStatus::SubmitProof => {
                    log::info!(
                        "Merkle root {} for block #{} is waiting for proof submission",
                        hash,
                        merkle_root.block_number
                    );

                    let proof = merkle_root.proof.ok_or_else(|| {
                        anyhow::anyhow!(
                        "Proof should be available when status is SubmitProof; Check your storage"
                    )
                    })?;

                    self.roots.insert(
                        hash,
                        MerkleRoot {
                            block_number: merkle_root.block_number,
                            block_hash: merkle_root.block_hash,
                            status: MerkleRootStatus::SubmitProof,
                            proof: Some(proof.clone()),
                            rpc_requests: Vec::new(),
                        },
                    );

                    if !submitter.submit_merkle_root(merkle_root.block_number, hash, proof) {
                        log::error!("Proof submitter connection closed, exiting");
                        return Ok(());
                    }
                }

                MerkleRootStatus::Failed(ref err) => {
                    self.roots.insert(
                        hash,
                        MerkleRoot {
                            block_number: merkle_root.block_number,
                            block_hash: merkle_root.block_hash,
                            status: MerkleRootStatus::Failed(err.clone()),
                            rpc_requests: Vec::new(),
                            proof: merkle_root.proof,
                        },
                    );

                    log::error!(
                        "Merkle root {} for block #{} failed: {}",
                        hash,
                        merkle_root.block_number,
                        err
                    );
                }

                MerkleRootStatus::Finalized => {
                    self.roots.insert(
                        hash,
                        MerkleRoot {
                            block_number: merkle_root.block_number,
                            block_hash: merkle_root.block_hash,
                            status: MerkleRootStatus::Finalized,
                            rpc_requests: Vec::new(),
                            proof: merkle_root.proof,
                        },
                    );

                    log::info!(
                        "Merkle root {} for block #{} is finalized",
                        hash,
                        merkle_root.block_number
                    );
                }
            }
        }

        let mut sealed_eras = eras::Eras::new(
            Some(last_sealed),
            self.api_provider.clone(),
            eth_api,
            genesis_config,
            self.count_thread,
        )
        .await?
        .seal(self.storage.proofs.clone());

        let mut attempts = 0;

        loop {
            attempts += 1;
            let now = Instant::now();

            if let Err(err) = self
                .run_inner(
                    &mut submitter,
                    &mut prover,
                    &mut blocks_rx,
                    &mut authority_set_sync,
                    &mut sealed_eras,
                    &mut http,
                )
                .await
            {
                let delay = BASE_RETRY_DELAY * 2u32.pow(attempts - 1);
                log::error!(
                    "Main loop error (attempt {attempts}/{MAX_RETRIES}): {err}. Retrying in {delay:?}..."
                );
                if attempts >= MAX_RETRIES {
                    log::error!("Max attempts reached. Exiting...");
                    return Err(err.context("Max attempts reached"));
                }
                tokio::time::sleep(delay).await;

                match self.api_provider.reconnect().await {
                    Ok(()) => {
                        log::info!("Merkle root relayer reconnected successfully");
                    }

                    Err(err) => {
                        log::error!("Failed to reconnect to Gear API: {err}");
                        return Err(err.context("Failed to reconnect to Gear API"));
                    }
                }
            } else {
                log::warn!("Gear block listener connection closed, exiting");
                return Ok(());
            }

            let main_loop_duration = now.elapsed();
            if main_loop_duration < MIN_MAIN_LOOP_DURATION {
                tokio::time::sleep(MIN_MAIN_LOOP_DURATION - main_loop_duration).await;
            }
        }
    }

    async fn run_inner(
        &mut self,
        submitter: &mut SubmitterIo,
        prover: &mut FinalityProverIo,
        blocks_rx: &mut Receiver<GearBlock>,
        authority_set_sync: &mut AuthoritySetSyncIo,
        sealed_eras: &mut UnboundedReceiver<SealedNotFinalizedEra>,
        rpc: &mut UnboundedReceiver<MerkleRootsRequest>,
    ) -> anyhow::Result<()> {
        loop {
            let result = self
                .process(
                    submitter,
                    prover,
                    blocks_rx,
                    authority_set_sync,
                    sealed_eras,
                    rpc,
                )
                .await;

            if let Err(err) = self.storage.save(&self.roots).await {
                log::error!("Failed to save block state: {err:?}");
            }

            match result {
                Ok(true) => continue,
                Ok(false) => return Ok(()),
                Err(err) => {
                    log::error!("Error processing blocks: {err}");
                    return Err(err);
                }
            }
        }
    }

    async fn process(
        &mut self,
        submitter: &mut SubmitterIo,
        prover: &mut FinalityProverIo,
        blocks_rx: &mut Receiver<GearBlock>,
        authority_set_sync: &mut AuthoritySetSyncIo,
        sealed_eras: &mut UnboundedReceiver<SealedNotFinalizedEra>,
        rpc: &mut UnboundedReceiver<MerkleRootsRequest>,
    ) -> anyhow::Result<bool> {
        tokio::select! {
            _ = self.save_interval.tick() => {
                log::trace!("60 seconds passed, saving current state");
                if let Err(err) = self.storage.save(&self.roots).await {
                    log::error!("Failed to save block state: {err:?}");
                }
            }

            req = rpc.recv() => {
                match req {
                    Some(req) => {
                        match req {
                            MerkleRootsRequest::GetMerkleRootProof {
                                block_number,
                                response
                            } => {
                                // filter by `proof.is_some()` since some old storage entries do not contain proofs in them.
                                if let Some((hash, root)) = self.roots.iter().find(|(_, r)| r.block_number == block_number).filter(|(_, r)| r.proof.is_some()) {
                                    if let MerkleRootStatus::Finalized = root.status {
                                        let Ok(_) = response.send(MerkleRootsResponse::MerkleRootProof {
                                            proof: root.proof.as_ref().map(|p| p.proof.clone()).expect("proof availability is checked above"),
                                            block_number: root.block_number,
                                            block_hash: root.block_hash,
                                            merkle_root: *hash,
                                        }) else {
                                            log::error!("RPC response send failed");
                                            return Ok(false);
                                        };
                                        return Ok(true);
                                    }
                                }

                                let api = self.api_provider.client();
                                let block_hash = api.block_number_to_hash(block_number).await?;
                                let block = api.get_block_at(block_hash).await?;
                                let block = GearBlock::from_subxt_block(block).await?;

                                match self.try_proof_merkle_root(prover, authority_set_sync, block, true).await {
                                    Ok(Some(merkle_root)) => {
                                        if let Some(r) = self.roots.get_mut(&merkle_root) { r.rpc_requests.push(response) }
                                    }

                                    Ok(None) => {
                                        let Ok(_) = response.send(MerkleRootsResponse::NoMerkleRootOnBlock { block_number }) else {
                                            log::error!("RPC response send failed");
                                            return Ok(false);
                                        };
                                    }

                                    Err(err) => {
                                        let Ok(_) = response.send(MerkleRootsResponse::NoMerkleRootOnBlock { block_number }) else {
                                            log::error!("RPC response send failed");
                                            return Ok(false);
                                        };
                                        return Err(err);
                                    }
                                }
                            }
                        }
                    }

                    None => {
                        log::error!("Failed to receive RPC request");
                        return Ok(false);
                    }
                }
            }

            block = blocks_rx.recv() => {
                match block {
                    Ok(block) => {
                        self.try_proof_merkle_root(prover, authority_set_sync, block, false).await?;
                    }

                    Err(RecvError::Lagged(n)) => {
                        log::warn!("Merkle root relayer lagged behind {n} blocks");
                        return Ok(true);
                    }

                    Err(RecvError::Closed) => {
                        log::warn!("Block listener connection closed, exiting");
                        return Ok(false);
                    }
                }
            }

            response = prover.recv() => {
                let Some(response) = response else {
                    log::warn!("Finality prover connection closed, exiting");
                    return Ok(false);
                };

                match response {
                    prover::Response::Single {
                        block_number,
                        merkle_root,
                        proof,
                    } => {
                        log::info!(
                            "Finality proof for block #{block_number} with merkle root {merkle_root} received"
                        );

                        self.roots.entry(merkle_root)
                            .and_modify(|merkle_root| {
                                merkle_root.status = MerkleRootStatus::SubmitProof;
                                merkle_root.proof = Some(proof.clone());
                            });


                        if !submitter.submit_merkle_root(block_number, merkle_root, proof) {
                            log::warn!("Proof submitter connection closed, exiting");
                            return Ok(false);
                        }
                    }

                    prover::Response::Batched {
                        block_number,
                        merkle_root,
                        proof,
                        batch_roots
                    } => {
                        log::info!("Finality proof for block #{block_number} with merkle root {merkle_root} received (will apply to {} blocks)", batch_roots.len());

                        for merkle_root in batch_roots {
                            log::debug!("Merkle-root {merkle_root} finalized as part of batch for block #{block_number}");
                            self.roots.entry(merkle_root)
                                .and_modify(|merkle_root| {
                                    merkle_root.status = MerkleRootStatus::Finalized;
                            });
                        }

                        self.roots.entry(merkle_root)
                            .and_modify(|merkle_root| {
                                merkle_root.status = MerkleRootStatus::SubmitProof;
                                merkle_root.proof = Some(proof.clone());
                            });

                        if !submitter.submit_merkle_root(block_number, merkle_root, proof) {
                            log::warn!("Proof submitter connection closed, exiting");
                            return Ok(false);
                        }
                    }
                }
            }


            Some(sealed_era) = sealed_eras.recv(), if !sealed_eras.is_closed() => {
                log::info!(
                    "Sealed era #{} at block #{} with merkle root {} received",
                    sealed_era.era,
                    sealed_era.merkle_root_block,
                    H256::from(sealed_era.proof.merkle_root)
                );
                if !submitter.submit_era_root(sealed_era.era, sealed_era.merkle_root_block, sealed_era.proof) {
                    log::warn!("Proof submitter connection closed, exiting");
                    return Ok(false);
                }
            }

            response = authority_set_sync.recv() => {
                let Some(response) = response else {
                    log::warn!("Authority set sync connection closed, exiting");
                    return Ok(false);
                };

                match response {
                    authority_set_sync::Response::AuthoritySetSynced(id, block) => {
                        self.storage.authority_set_processed(block).await;

                        let Some(mut to_submit) = self.waiting_for_authority_set_sync.remove(&id) else {
                            log::warn!("No blocks to sync for authority set #{id}");
                            return Ok(true)
                        };

                        log::info!("Authority set #{id} is synced, submitting {} blocks", to_submit.len());
                        while let Some(block) = to_submit.pop() {
                            self.try_proof_merkle_root(prover, authority_set_sync, block, false).await?;
                        }
                    }
                }
            }

            response = submitter.recv() => {
                let Some(response) = response else {
                    log::warn!("Proof submitter connection closed, exiting");
                    return Ok(false);
                };

                self.finalize_merkle_root(response).await?;
            }
        }
        Ok(true)
    }

    async fn finalize_merkle_root(&mut self, response: submitter::Response) -> anyhow::Result<()> {
        if let Some(era) = response.era {
            log::info!(
                "Era #{} merkle root {} for block #{} is finalized with status: {:?}",
                era,
                response.merkle_root,
                response.merkle_root_block,
                response.status,
            );
        }
        if let Some(merkle_root) = self.roots.get_mut(&response.merkle_root) {
            match response.status {
                submitter::ResponseStatus::Submitted => {
                    merkle_root.status = MerkleRootStatus::Finalized;
                    log::info!(
                        "Merkle root {} for block #{} is finalized",
                        response.merkle_root,
                        response.merkle_root_block
                    );
                    let proof = merkle_root
                        .proof
                        .as_ref()
                        .map(|p| p.proof.clone())
                        .expect("proof should be available if root is finalized");
                    for req in merkle_root.rpc_requests.drain(..) {
                        let Ok(_) = req.send(MerkleRootsResponse::MerkleRootProof {
                            proof: proof.clone(),
                            block_number: merkle_root.block_number,
                            block_hash: merkle_root.block_hash,
                            merkle_root: response.merkle_root,
                        }) else {
                            log::error!("RPC response send failed");
                            return Err(anyhow::anyhow!("RPC response send failed"));
                        };
                    }
                }

                submitter::ResponseStatus::Failed(err) => {
                    merkle_root.status = MerkleRootStatus::Failed(err.to_string());
                    log::error!(
                        "Failed to finalize merkle root {} for block #{}: {}",
                        response.merkle_root,
                        response.merkle_root_block,
                        err
                    );
                    for req in merkle_root.rpc_requests.drain(..) {
                        let Ok(_) = req.send(MerkleRootsResponse::Failed {
                            message: err.clone(),
                        }) else {
                            log::error!("RPC response send failed");
                            return Err(anyhow::anyhow!("RPC response send failed"));
                        };
                    }
                }
            }
        } else {
            log::warn!(
                "Merkle root {} for block #{} not found in storage",
                response.merkle_root,
                response.merkle_root_block
            );
        }

        Ok(())
    }

    /// Attempt to create proof for merkle root of `block`. If authority set that signed `block`
    /// is not yet proven, proof generation will be delayed until authority set is synced.
    async fn try_proof_merkle_root(
        &mut self,
        prover: &mut FinalityProverIo,
        authority_set_sync: &mut AuthoritySetSyncIo,
        block: GearBlock,
        priority: bool,
    ) -> anyhow::Result<Option<H256>> {
        let Some(merkle_root) = storage::queue_merkle_root_changed(&block) else {
            return Ok(None);
        };
        // mark root processed so that we don't process the entire block again.
        self.storage.merkle_root_processed(block.number()).await;

        if let Err(err) = self.storage.save(&self.roots).await {
            log::error!("Failed to save block storage state: {err:?}");
        }

        if self.storage.is_merkle_root_submitted(merkle_root).await {
            log::info!(
                "Skipping merkle root {} for block #{} as there were no new messages",
                merkle_root,
                block.number()
            );
            return Ok(None);
        }

        let signed_by_authority_set_id = self
            .api_provider
            .client()
            .signed_by_authority_set_id(block.hash())
            .await?;

        match self
            .storage
            .proofs
            .get_proof_for_authority_set_id(signed_by_authority_set_id)
            .await
        {
            Ok(inner_proof) => {
                let number = block.number();
                self.roots.insert(
                    merkle_root,
                    MerkleRoot {
                        block_number: number,
                        block_hash: block.hash(),
                        status: MerkleRootStatus::GenerateProof,
                        rpc_requests: Vec::new(),
                        proof: None,
                    },
                );
                log::info!("Proof for authority set #{signed_by_authority_set_id} is found, generating proof for merkle-root {merkle_root} at block #{number}");
                if !prover.prove(
                    block.number(),
                    block.hash(),
                    merkle_root,
                    inner_proof,
                    priority,
                ) {
                    log::error!("Prover connection closed, exiting...");
                    return Err(anyhow::anyhow!("Prover connection closed"));
                }
            }

            Err(ProofStorageError::NotInitialized) | Err(ProofStorageError::NotFound(_)) => {
                log::info!(
                    "Delaying proof generation for merkle root {} at block #{} until authority set #{} is synced",
                    merkle_root,
                    block.number(),
                    signed_by_authority_set_id,
                );
                self.roots.insert(
                    merkle_root,
                    MerkleRoot {
                        block_number: block.number(),
                        block_hash: block.hash(),
                        status: MerkleRootStatus::WaitForAuthoritySetSync(
                            signed_by_authority_set_id,
                            block.number(),
                        ),
                        rpc_requests: Vec::new(),
                        proof: None,
                    },
                );

                let force_sync = self
                    .storage
                    .proofs
                    .get_latest_authority_set_id()
                    .await
                    .filter(|latest| signed_by_authority_set_id > *latest)
                    .is_some();

                self.waiting_for_authority_set_sync
                    .entry(signed_by_authority_set_id)
                    .or_insert_with(|| {
                        if force_sync {
                            authority_set_sync.send(block.clone());
                        }
                        Vec::new()
                    })
                    .push(block);
            }

            Err(err) => {
                self.roots.insert(
                    merkle_root,
                    MerkleRoot {
                        block_number: block.number(),
                        block_hash: block.hash(),
                        status: MerkleRootStatus::Failed(err.to_string()),
                        rpc_requests: Vec::new(),
                        proof: None,
                    },
                );
                log::error!(
                    "Failed to get proof for authority set id {signed_by_authority_set_id}: {err}"
                );
                return Err(err.into());
            }
        }

        Ok(Some(merkle_root))
    }
}

#[derive(Serialize, Deserialize)]
pub struct MerkleRoot {
    pub block_number: u32,
    pub block_hash: H256,
    #[serde(skip)]
    pub rpc_requests: Vec<tokio::sync::oneshot::Sender<MerkleRootsResponse>>,
    #[serde(default)]
    pub proof: Option<FinalProof>,
    pub status: MerkleRootStatus,
}

#[derive(Debug, Clone, Serialize, Deserialize)]
pub enum MerkleRootStatus {
    WaitForAuthoritySetSync(u64, u32),
    GenerateProof,
    SubmitProof,
    Finalized,
    Failed(String),
}<|MERGE_RESOLUTION|>--- conflicted
+++ resolved
@@ -5,15 +5,12 @@
         prover::FinalityProverIo,
     },
     message_relayer::{
-<<<<<<< HEAD
-        common::{gear::block_listener::BlockListener, gear::block_listener2::BlockListener as BlockListener2, GearBlock},
-=======
         common::{
             gear::block_listener::BlockListener,
+            gear::block_listener2::BlockListener as BlockListener2,
             web_request::{MerkleRootsRequest, MerkleRootsResponse},
             GearBlock,
         },
->>>>>>> b3395b4f
         eth_to_gear::api_provider::ApiProviderConnection,
     },
     proof_storage::ProofStorageError,
