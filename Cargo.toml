[workspace]

members = [
    "mock-contract",
    "ethereum/client",
    "gear-rpc-client",
    "prover",
    "relayer",
    "circuits/*",
    "ethereum_beacon_client",
    "ethereum-common",
    "gear-programs/bridging-payment",
    "gear-programs/bridging-payment/app",
    "gear-programs/bridging-payment/client",
    "gear-programs/vft-manager",
    "gear-programs/vft-manager/app",
    "gear-programs/vft-manager/client",
    "gear-programs/*",
    "gear-programs/checkpoint-light-client/app",
    "gear-programs/checkpoint-light-client/client",
    "gear-programs/eth-events-deneb/app",
    "gear-programs/eth-events-deneb/client",
    "gear-programs/eth-events-electra/app",
    "gear-programs/eth-events-electra/client",
    "gear-programs/historical-proxy",
    "gear-programs/historical-proxy/app",
    "gear-programs/historical-proxy/client",
    "gear-programs/vft/app",
    "gear-programs/vft/client",
    "gear-programs/vft-vara/app",
    "gear-programs/vft-vara/client",
    "utils-prometheus",
    "tools/deploy-checkpoints",
    "tools/deploy-to-gear",
    "tools/genesis-config",
    "tools/governance",
    "tests",
    "gear-common",
    "tools/vft-manager-tool",
    "js/bridge-js/js-proof-test", "js/bridge-js/ping",
]

resolver = "2"

[workspace.package]
version = "0.3.0"
edition = "2021"

[workspace.dependencies]
actix-web = "4.11.0"
mock-contract = { path = "./mock-contract" }
relayer = { path = "./relayer" }
gear-rpc-client = { path = "./gear-rpc-client" }
prover = { path = "./prover" }
plonky2_blake2b256 = { path = "./circuits/plonky2_blake2b256" }
plonky2_sha512 = { path = "./circuits/plonky2_sha512" }
plonky2_ed25519 = { path = "./circuits/plonky2_ed25519" }
plonky2_ecdsa = { path = "./circuits/plonky2_ecdsa" }
plonky2_u32 = { path = "./circuits/plonky2_u32" }
ethereum-client = { path = "./ethereum/client" }
ethereum_beacon_client = { path = "ethereum_beacon_client" }
ethereum-common = { path = "ethereum-common", default-features = false }
gear-common = { path = "gear-common" }

bridging-payment = { path = "gear-programs/bridging-payment" }
bridging-payment-app = { path = "gear-programs/bridging-payment/app" }
bridging-payment-client = { path = "gear-programs/bridging-payment/client" }
vft-manager = { path = "gear-programs/vft-manager" }
vft-manager-app = { path = "gear-programs/vft-manager/app" }
vft-manager-client = { path = "gear-programs/vft-manager/client" }
gear_proof_storage = { path = "gear-programs/proof-storage" }
utils-prometheus = { path = "utils-prometheus" }
checkpoint-light-client = { path = "gear-programs/checkpoint-light-client" }
checkpoint-light-client-app = { path = "gear-programs/checkpoint-light-client/app" }
checkpoint-light-client-client = { path = "gear-programs/checkpoint-light-client/client" }
checkpoint-light-client-io = { path = "gear-programs/checkpoint-light-client/io", default-features = false }
eth-events-common = { path = "gear-programs/eth-events-common" }
eth-events-deneb = { path = "gear-programs/eth-events-deneb" }
eth-events-deneb-app = { path = "gear-programs/eth-events-deneb/app" }
eth-events-deneb-client = { path = "gear-programs/eth-events-deneb/client" }
eth-events-electra = { path = "gear-programs/eth-events-electra" }
eth-events-electra-app = { path = "gear-programs/eth-events-electra/app" }
eth-events-electra-client = { path = "gear-programs/eth-events-electra/client" }
historical-proxy-app = { path = "gear-programs/historical-proxy/app" }
historical-proxy-client = { path = "gear-programs/historical-proxy/client" }
historical-proxy = { path = "gear-programs/historical-proxy" }
vft = { path = "gear-programs/vft" }
vft-app = { path = "gear-programs/vft/app" }
vft-client = { path = "gear-programs/vft/client" }
vft-common = { path = "gear-programs/vft-common" }
vft-vara = { path = "gear-programs/vft-vara" }
vft-vara-app = { path = "gear-programs/vft-vara/app" }
vft-vara-client = { path = "gear-programs/vft-vara/client" }

# Contracts' deps

plonky2 = { git = "https://github.com/gear-tech/plonky2.git", rev = "4a620f4d79efe9233d0e7682df5a2fc625b5420e" }
plonky2_field = { git = "https://github.com/gear-tech/plonky2.git", rev = "4a620f4d79efe9233d0e7682df5a2fc625b5420e" }
plonky2_util = { git = "https://github.com/gear-tech/plonky2.git", rev = "4a620f4d79efe9233d0e7682df5a2fc625b5420e" }
plonky2_maybe_rayon = { git = "https://github.com/gear-tech/plonky2.git", rev = "4a620f4d79efe9233d0e7682df5a2fc625b5420e" }

# Coordinates of `EdwardsPoint` made public in fork.
curve25519-dalek = { git = "https://github.com/gear-tech/curve25519-dalek", rev = "f63777fbeeb181944097bdcaeb9384ac158ec931" }

ahash = "0.7.8"
anyhow = "1.0.86"
ark-bls12-381 = { version = "0.4.0", default-features = false }
ark-serialize = { version = "0.4", default-features = false }
ark-ec = { version = "0.4.2", default-features = false }
ark-ff = { version = "0.4.2", default-features = false }
ark-scale = { version = "0.0.12", default-features = false }
axum = "0.7.5"
bitvec = { version = "1.0.1", default-features = false, features = ["alloc"] }
blake2 = "0.10.6"
bytes = "1.6.0"
cgo_oligami = "0.3"
circular-buffer = { version = "0.1.7", default-features = false, features = [
    "alloc",
] }
clap = { version = "4.4.13", features = ["derive", "env"] }
derive_more = "0.99.17"
dotenv = "0.15.0"
env_logger = "0.9.0"
ethereum-types = { version = "0.14.1", default-features = false, features = [
    "serialize",
    "codec",
    "rlp",
] }
ff = { version = "0.13.0", features = ["derive"] }
futures = { version = "0.3.30", features = ["executor"] }
futures-util = "0.3.28"
getrandom = { version = "0.2", default-features = false }
hash-db = { version = "0.15.2", default-features = false }
hash256-std-hasher = { version = "0.15.2", default-features = false }
hex = { version = "0.4.3", default-features = false }
hex-literal = "0.4.1"
itertools = "0.10.5"
jemallocator = "0.5.0"
keccak-hash = "0.10.0"
lazy_static = "1.4.0"
libc = "0.2.153"
log = "0.4.14"
memory-db = { version = "0.27.0", default-features = false }
mockall = "0.12"
num = { version = "0.4", features = ["rand"] }
paste = "1.0.14"
pretty_env_logger = "0.5.0"
prometheus = { version = "0.13.0", default-features = false }
rand = { version = "0.8.5", default-features = false, features = ["getrandom"] }
rand_chacha = "0.3.1"
rayon = "1.5.3"
reqwest = { version = "0.11.24", features = ["json"] }
ring = { git = "https://github.com/gear-tech/ring.git", branch = "gear-v0.17.8", default-features = false, features = [
    "alloc",
] }
rlp = { version = "0.5.2", default-features = false }
ruzstd = "0.5.0"
scale-info = { version = "2.10", default-features = false, features = [
    "derive",
] }

serde = { version = "1.0.215", default-features = false, features = [
    "alloc",
    "derive",
] }
serde_json = "1.0"
sha2 = "0.10"
sled = "0.34.7"
static_assertions = "1.1.0"
thiserror = { version = "2.0.11", default-features = false }
tiny-keccak = { version = "2.0.2", features = ["keccak"] }
tokio = { version = "1.23.0", features = ["full"] }
tree_hash = { git = "https://github.com/gear-tech/tree_hash.git", branch = "gear-v0.6.0", default-features = false }
tree_hash_derive = { git = "https://github.com/gear-tech/tree_hash.git", branch = "gear-v0.6.0" }
unroll = "0.1.5"
uuid = { version = "1.17.0", features = ["v4", "v7", "serde"] }
chrono = "0.4.41"
async-trait = "0.1.88"
# Gear/Substrate deps
gstd = { version = "=1.9.0", features = ["nightly"] }
gtest = "=1.9.0"
gear-wasm-builder = { version = "=1.9.0", default-features = false }
gsdk = "=1.9.0"
gclient = "=1.9.0"
gear-core = "=1.9.0"
gbuiltin-bls381 = "=1.9.0"
gbuiltin-eth-bridge = "=1.9.0"
pallet-gear-eth-bridge-primitives = "=1.9.0"
# TODO: remove idl-gen and client-gen
sails-idl-gen = "0.9.0"
sails-client-gen = "0.9.0"
sails-rs = "0.9.0"
awesome-sails = { git = "https://github.com/gear-tech/awesome-sails", rev = "d2afdad65e1f447d254c4795c3687da6fc54fb41", default-features = false }
awesome-sails-services = { git = "https://github.com/gear-tech/awesome-sails", rev = "d2afdad65e1f447d254c4795c3687da6fc54fb41", default-features = false, features = [
    "vft",
    "vft-admin",
    "vft-extension",
    "vft-metadata",
    "vft-native-exchange",
    "vft-native-exchange-admin",
] }

subxt = "0.37.0"
sc-consensus-grandpa = { version = "0.30.0", default-features = false }
sp-runtime = { version = "39.0.1", default-features = false }
sp-consensus-grandpa = { version = "21.0.0", default-features = false }
parity-scale-codec = { version = "3.7.5", default-features = false, features = [
    "derive",
] }
trie-db = { version = "0.29.0", default-features = false }
sp-trie = { version = "37.0.0", default-features = false }
sp-core = { version = "34.0.0", default-features = false }
primitive-types = { version = "0.12.2", default-features = false }
wat = "1.236.0"

# Alloy deps
alloy-consensus = { version = "=1.0.9", default-features = false }
alloy-eips = { version = "=1.0.9", default-features = false }
alloy-rlp = { version = "=0.3.12", default-features = false }
alloy-primitives = { version = "=1.1.2", default-features = false }
alloy-sol-types = { version = "=1.1.2", default-features = false }
alloy = { version = "=1.0.9", package = "alloy", features = [
    "sol-types",
    "contract",
    "pubsub",
    "providers",
    "provider-ws",
    "signers",
    "signer-local",
    "transports",
    "transport-ws",
    "network",
    "node-bindings",
    "rpc",
    "rpc-client",
    "json-rpc",
    "rpc-types",
<<<<<<< HEAD
] }

[patch."https://github.com/gear-tech/gear"]
gsys = "=1.8.1"
=======
] }
>>>>>>> 09a3ea3b
<|MERGE_RESOLUTION|>--- conflicted
+++ resolved
@@ -235,11 +235,4 @@
     "rpc-client",
     "json-rpc",
     "rpc-types",
-<<<<<<< HEAD
-] }
-
-[patch."https://github.com/gear-tech/gear"]
-gsys = "=1.8.1"
-=======
-] }
->>>>>>> 09a3ea3b
+] }