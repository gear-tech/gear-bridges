--- conflicted
+++ resolved
@@ -1,10 +1,5 @@
-<<<<<<< HEAD
 use checkpoint_light_client_client::service_checkpoint_for::io as checkpoint_for_io;
-use ethereum_event_client_client::traits::*;
-=======
-use checkpoint_light_client_io::{Handle, HandleResult};
 use eth_events_deneb_client::traits::*;
->>>>>>> a65083d0
 use gclient::{DispatchStatus, Event, EventProcessor, GearApi, GearEvent, WSAddress};
 use gear_core::ids::prelude::*;
 use hex_literal::hex;
@@ -268,16 +263,18 @@
             Event::Gear(GearEvent::UserMessageSent { message, .. })
                 if message.source == ethereum_event_client_program_id.into()
                     && message.destination == admin.into()
-                    && message.details.is_none() =>
+                    && message.details.is_none()
+                    && message.payload.0.starts_with(checkpoint_for_io::Get::ROUTE) =>
             {
-                let request = Handle::decode(&mut &message.payload.0[..]).ok()?;
-
-                match request {
-                    Handle::GetCheckpointFor { slot } if slot == 2_498_456 => {
-                        println!("get checkpoint for: #{}, messageID={:?}", slot, message.id);
-                        Some(message.id)
-                    }
-                    _ => None,
+                let encoded = &message.payload.0[checkpoint_for_io::Get::ROUTE.len()..];
+                let slot: <checkpoint_for_io::Get as ActionIo>::Params =
+                    Decode::decode(&mut &encoded[..]).ok()?;
+
+                if slot == 2_498_456 {
+                    println!("get checkpoint for: #{}, messageID={:?}", slot, message.id);
+                    Some(message.id)
+                } else {
+                    None
                 }
             }
 
@@ -286,14 +283,20 @@
         .await
         .unwrap();
 
-    let reply = HandleResult::Checkpoint(Ok((
+    let reply: <checkpoint_for_io::Get as ActionIo>::Reply = Ok((
         2_496_464,
         hex!("b89c6d200193f865b85a3f323b75d2b10346564a330229d8a5c695968206faf1").into(),
-    )));
+    ));
+    let payload = {
+        let mut result = checkpoint_for_io::Get::ROUTE.to_vec();
+        reply.encode_to(&mut result);
+
+        result
+    };
 
     let mut listener = api.subscribe().await.unwrap();
     let (message_id, _, _) = match api
-        .send_reply(message_id.into(), reply, gas_limit / 100 * 95, 0)
+        .send_reply_bytes(message_id.into(), payload, gas_limit / 100 * 95, 0)
         .await
     {
         Ok(reply) => reply,
