--- conflicted
+++ resolved
@@ -18,14 +18,9 @@
 use primitive_types::U256;
 use proof_storage::{FileSystemProofStorage, GearProofStorage, ProofStorage};
 use prover::proving::GenesisConfig;
-use std::{collections::HashSet, str::FromStr, sync::Arc, time::Duration};
-
 use relayer::*;
-<<<<<<< HEAD
-=======
-use std::{collections::HashSet, net::TcpListener, str::FromStr, time::Duration};
+use std::{collections::HashSet, net::TcpListener, str::FromStr, sync::Arc, time::Duration};
 use tokio::{sync::mpsc, task, time};
->>>>>>> e921967b
 use utils_prometheus::MetricsBuilder;
 
 #[tokio::main]
@@ -59,22 +54,21 @@
                 return Err(anyhow!("No block storage path provided"));
             };
 
-            let block_storage = relayer::merkle_roots::storage::MerkleRootBlockStorage::new(path);
-
             let eth_api = create_eth_signer_client(&args.ethereum_args).await;
 
             let metrics = MetricsBuilder::new();
 
             let (proof_storage, metrics) =
                 create_proof_storage(&args.proof_storage_args, &args.gear_args, metrics).await;
+            let storage =
+                relayer::merkle_roots::storage::MerkleRootStorage::new(proof_storage, path);
 
             let genesis_config = create_genesis_config(&args.genesis_config_args);
 
             let relayer = merkle_roots::Relayer::new(
                 api_provider.connection(),
                 eth_api,
-                proof_storage,
-                block_storage,
+                storage,
                 genesis_config,
                 args.start_authority_set_id,
             )
