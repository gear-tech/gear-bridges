name: CI

on:
  push:
    branches:
      - main
  pull_request:
    branches:
      - main

concurrency:
  group: ${{ github.workflow }}-${{ github.ref }}
  cancel-in-progress: true

env:
  CARGO_TERM_COLOR: always
  __GEAR_WASM_BUILDER_NO_FEATURES_TRACKING: 1

jobs:
  build:
    runs-on: kuberunner
    steps:
      - name: Checkout
        uses: actions/checkout@v4
      - name: Install rust toolchain
        uses: actions-rust-lang/setup-rust-toolchain@v1
      - name: Install golang
        uses: actions/setup-go@v5
        with:
          go-version: '1.20.1'
      - name: Install foundry
        uses: foundry-rs/foundry-toolchain@v1
        with:
          version: nightly
      - name: Build ethereum smart-contracts
        run: forge build
        working-directory: ./ethereum
      - name: Build
        run: cargo build --release --all-targets
  lints:
    runs-on: kuberunner
    steps:
      - name: Checkout
        uses: actions/checkout@v4
      - name: Install rust toolchain
        uses: actions-rust-lang/setup-rust-toolchain@v1
      - name: Install golang
        uses: actions/setup-go@v5
        with:
          go-version: '1.20.1'
      - name: Install foundry
        uses: foundry-rs/foundry-toolchain@v1
        with:
          version: nightly
      - name: Build ethereum smart-contracts
        run: forge build
        working-directory: ./ethereum
      - name: Run clippy
        run: cargo clippy --release --all-targets -- -D warnings $(cat .lints | cut -f1 -d"#" | tr '\n' ' ')
      - name: Run rustfmt
        run: cargo fmt -- --check
  tests:
    runs-on: kuberunner
    env:
      NODE_CONTAINER_NAME: gear_node${{ github.run_id }}_${{ github.run_number }}
    steps:
      - name: Checkout
        uses: actions/checkout@v4
      - name: Install rust toolchain
        uses: actions-rust-lang/setup-rust-toolchain@v1
      - name: Install golang
        uses: actions/setup-go@v5
        with:
          go-version: '1.20.1'
      - name: Install foundry
        uses: foundry-rs/foundry-toolchain@v1
        with:
          version: nightly
      - name: Build ethereum smart-contracts
        run: forge build
        working-directory: ./ethereum
      - name: Pull & run Gear node container
        run: |
          docker pull ghcr.io/gear-tech/node:v1.6.2
          docker run --name $NODE_CONTAINER_NAME --detach --rm --publish 127.0.0.1:9944:9944 ghcr.io/gear-tech/node:v1.6.2 gear --dev --tmp --rpc-external
      - name: Run tests
<<<<<<< HEAD
        run: cargo test --release --workspace --all-targets || { exit_code=$?; if [ x$exit_code != x0 ]; then docker stop $NODE_CONTAINER_NAME; fi; exit $exit_code; }
=======
        run: cargo test --release --workspace 
          --exclude prover
          --exclude plonky2_blake2b256 
          --exclude plonky2_ecdsa 
          --exclude plonky2_ed25519 
          --exclude plonky2_sha512 
          --exclude plonky2_u32
>>>>>>> b0079eca
      - name: Run solidity tests
        run: |
          cd ethereum
          forge test
<<<<<<< HEAD
      - name: Stop Gear node container (if any)
        continue-on-error: true
        run: docker stop $NODE_CONTAINER_NAME
=======
  check-zk-circuits-changed:
    runs-on: kuberunner
    outputs: 
      circuits_changed: ${{ steps.filter.outputs.circuits }}
      prover_changed: ${{ steps.filter.outputs.prover }}
    steps:
      - name: Checkout
        uses: actions/checkout@v4
      - name: Filter files
        id: filter
        uses: dorny/paths-filter@v3
        with:
          filters: |
            circuits:
              - 'circuits/**'
            prover:
              - 'prover/**'
  zk-tests:
    runs-on: kuberunner
    needs: check-zk-circuits-changed
    if: ${{needs.check-zk-circuits-changed.outputs.circuits_changed == 'true' || needs.check-zk-circuits-changed.outputs.prover_changed == 'true'}}
    steps:
      - name: Checkout
        uses: actions/checkout@v4 
      - name: Install rust toolchain
        uses: actions-rust-lang/setup-rust-toolchain@v1
      - name: Run tests
        run: cargo test --release 
          -p prover
          -p plonky2_blake2b256 
          -p plonky2_ecdsa 
          -p plonky2_ed25519 
          -p plonky2_sha512 
          -p plonky2_u32
>>>>>>> b0079eca
  check-api-files:
    runs-on: kuberunner
    steps:
      - name: Checkout
        uses: actions/checkout@v4
      - name: Install rust toolchain
        uses: actions-rust-lang/setup-rust-toolchain@v1
      - name: Install golang
        uses: actions/setup-go@v5
        with:
          go-version: '1.20.1'
      - name: Install foundry
        uses: foundry-rs/foundry-toolchain@v1
        with:
          version: nightly-4923529c743f25a0f37503a7bcf7c68caa6901f1
      - name: Build ethereum smart-contracts
        run: forge build --force --no-cache
        working-directory: ./ethereum
      - name: Build workspace
        run: cargo build --release --all-targets
      - name: Check that files match
        run: |
          stored=(
            "./api/ethereum/ERC20ManagerBridgingPayment.json"
            "./api/ethereum/IERC20Manager.json"
            "./api/ethereum/IMessageQueue.json"

            "./api/gear/bridging_payment.idl"
            "./api/gear/erc20_relay.idl"
            "./api/gear/vft_manager.idl"
            "./api/gear/wrapped_vara.idl"
            "./api/gear/extended_vft.idl"
          )

          generated=(
            "./ethereum/out/ERC20Manager.sol/ERC20ManagerBridgingPayment.json"
            "./ethereum/out/IERC20Manager.sol/IERC20Manager.json"
            "./ethereum/out/IMessageQueue.sol/IMessageQueue.json"

            "./target/wasm32-unknown-unknown/release/bridging_payment.idl"
            "./target/wasm32-unknown-unknown/release/erc20_relay.idl"
            "./target/wasm32-unknown-unknown/release/vft_manager.idl"
            "./target/wasm32-unknown-unknown/release/wrapped_vara.idl"
            "./target/wasm32-unknown-unknown/release/extended_vft.idl"
          )

          for i in "${!stored[@]}"; do
            if ! cmp -s "${stored[$i]}" "${generated[$i]}"; then
              echo "API files ${stored[$i]} and ${generated[$i]} don't match."
              diff "${stored[$i]}" "${generated[$i]}"
              exit 1
            fi
          done<|MERGE_RESOLUTION|>--- conflicted
+++ resolved
@@ -84,26 +84,20 @@
           docker pull ghcr.io/gear-tech/node:v1.6.2
           docker run --name $NODE_CONTAINER_NAME --detach --rm --publish 127.0.0.1:9944:9944 ghcr.io/gear-tech/node:v1.6.2 gear --dev --tmp --rpc-external
       - name: Run tests
-<<<<<<< HEAD
-        run: cargo test --release --workspace --all-targets || { exit_code=$?; if [ x$exit_code != x0 ]; then docker stop $NODE_CONTAINER_NAME; fi; exit $exit_code; }
-=======
         run: cargo test --release --workspace 
           --exclude prover
           --exclude plonky2_blake2b256 
           --exclude plonky2_ecdsa 
           --exclude plonky2_ed25519 
           --exclude plonky2_sha512 
-          --exclude plonky2_u32
->>>>>>> b0079eca
+          --exclude plonky2_u32 || { exit_code=$?; if [ x$exit_code != x0 ]; then docker stop $NODE_CONTAINER_NAME; fi; exit $exit_code; }
       - name: Run solidity tests
         run: |
           cd ethereum
           forge test
-<<<<<<< HEAD
       - name: Stop Gear node container (if any)
         continue-on-error: true
         run: docker stop $NODE_CONTAINER_NAME
-=======
   check-zk-circuits-changed:
     runs-on: kuberunner
     outputs: 
@@ -138,7 +132,6 @@
           -p plonky2_ed25519 
           -p plonky2_sha512 
           -p plonky2_u32
->>>>>>> b0079eca
   check-api-files:
     runs-on: kuberunner
     steps:
