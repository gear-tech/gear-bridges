import {
  BlockHeader,
  DataHandlerContext,
  SubstrateBatchProcessor,
  SubstrateBatchProcessorFields,
  Event as _Event,
  Call as _Call,
  Extrinsic as _Extrinsic,
} from '@subsquid/substrate-processor';
import { Store } from '@subsquid/typeorm-store';
import { config } from './config';

export const processor = new SubstrateBatchProcessor()
  .setGateway(config.archiveUrl)
  .setRpcEndpoint({
    url: config.rpcUrl,
    rateLimit: 10,
  })
  .setFinalityConfirmation(75)
  .setFields({
    extrinsic: {
      hash: true,
    },
    event: {
      args: true,
    },
    block: {
      timestamp: true,
    },
  })
<<<<<<< HEAD
  .addGearUserMessageSent({ programId: [config.vftManager, config.EthereumEventClient], extrinsic: true, call: true })
=======
  .addGearUserMessageSent({ programId: [config.vftManager, config.hisotricalProxy], extrinsic: true, call: true })
>>>>>>> 410f7281
  .setBlockRange({
    from: config.fromBlock,
  });

export type Fields = SubstrateBatchProcessorFields<typeof processor>;
export type Block = BlockHeader<Fields>;
export type Event = _Event<Fields>;
export type Call = _Call<Fields>;
export type Extrinsic = _Extrinsic<Fields>;
export type ProcessorContext = DataHandlerContext<Store, Fields>;<|MERGE_RESOLUTION|>--- conflicted
+++ resolved
@@ -28,11 +28,7 @@
       timestamp: true,
     },
   })
-<<<<<<< HEAD
-  .addGearUserMessageSent({ programId: [config.vftManager, config.EthereumEventClient], extrinsic: true, call: true })
-=======
   .addGearUserMessageSent({ programId: [config.vftManager, config.hisotricalProxy], extrinsic: true, call: true })
->>>>>>> 410f7281
   .setBlockRange({
     from: config.fromBlock,
   });
