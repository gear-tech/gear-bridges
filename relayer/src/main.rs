--- conflicted
+++ resolved
@@ -82,12 +82,6 @@
 
             let options = MerkleRootRelayerOptions::from_cli(&args)?;
 
-            let bridging_payment_address = args
-                .bridging_payment_address
-                .as_ref()
-                .map(|x| hex_utils::decode_h256(x))
-                .transpose()
-                .context("Failed to parse bridging payment address")?;
             let tcp_listener = TcpListener::bind(&args.web_server_address)?;
 
             let (sender, receiver) = mpsc::unbounded_channel();
@@ -102,15 +96,7 @@
                 eth_api,
                 receiver,
                 storage,
-<<<<<<< HEAD
-                genesis_config,
-                args.start_authority_set_id,
-                args.confirmations_merkle_root
-                    .unwrap_or(DEFAULT_COUNT_CONFIRMATIONS),
-                bridging_payment_address,
-=======
                 options,
->>>>>>> 1cfcb999
             )
             .await;
 
