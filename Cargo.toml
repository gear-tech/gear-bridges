--- conflicted
+++ resolved
@@ -22,16 +22,13 @@
     "gear-programs/vft-client",
     "gear-programs/*",
     "gear-programs/checkpoint-light-client/io",
-<<<<<<< HEAD
+    "gear-programs/erc20-relay/app",
+    "gear-programs/erc20-relay/client",
     "gear-programs/wrapped-vara",
     "gear-programs/wrapped-vara/app",
     "gear-programs/wrapped-vara/client",
     "gear-programs/vft-client",
     "gear-programs/vft-service",
-=======
-    "gear-programs/erc20-relay/app",
-    "gear-programs/erc20-relay/client",
->>>>>>> a8a59cba
     "utils-prometheus",
     "tools/deploy-to-gear",
 ]
@@ -74,13 +71,13 @@
 erc20-relay-app = { path = "gear-programs/erc20-relay/app" }
 erc20-relay-client = { path = "gear-programs/erc20-relay/client" }
 
-# Contracts' deps
-extended_vft_wasm = { git = "https://github.com/gear-foundation/standards/", branch = "gstd-pinned-v1.5.0" }
-
 wrapped-vara = { path = "gear-programs/wrapped-vara" }
 wrapped-vara-app = { path = "gear-programs/wrapped-vara/app" }
 wrapped-vara-client = { path = "gear-programs/wrapped-vara/client" }
 vft-service = { path = "gear-programs/vft-service" }
+
+# Contracts' deps
+extended_vft_wasm = { git = "https://github.com/gear-foundation/standards/", branch = "gstd-pinned-v1.5.0" }
 
 plonky2 = { git = "https://github.com/gear-tech/plonky2.git", rev = "4a620f4d79efe9233d0e7682df5a2fc625b5420e" }
 plonky2_field = { git = "https://github.com/gear-tech/plonky2.git", rev = "4a620f4d79efe9233d0e7682df5a2fc625b5420e" }
@@ -130,11 +127,7 @@
 libc = "0.2.153"
 log = "0.4.14"
 memory-db = { version = "0.27.0", default-features = false }
-<<<<<<< HEAD
-mockall = { version = "0.12" }
-=======
 mockall = "0.12"
->>>>>>> a8a59cba
 num = { version = "0.4", features = ["rand"] }
 paste = "1.0.14"
 pretty_env_logger = "0.5.0"
@@ -180,15 +173,9 @@
 pallet-gear-eth-bridge-rpc-runtime-api = { git = "https://github.com/gear-tech/gear.git", tag = "v1.5.0", default-features = false, features = [
     "std",
 ] }
-<<<<<<< HEAD
-sails-idl-gen = "0.4.0"
-sails-client-gen = "0.4.0"
-sails-rs = "0.4.0"
-=======
 sails-idl-gen = "0.5.0"
 sails-client-gen = "0.5.0"
 sails-rs = "0.5.0"
->>>>>>> a8a59cba
 
 subxt = "0.32.1"
 sc-consensus-grandpa = { version = "0.10.0-dev", git = "https://github.com/gear-tech/polkadot-sdk.git", branch = "gear-v1.4.0", default-features = false }
