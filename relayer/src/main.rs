use crate::cli::FeePayers;
use anyhow::{anyhow, Context, Result as AnyResult};
use clap::Parser;
use cli::{
    BeaconRpcArgs, Cli, CliCommands, EthGearManualArgs, EthGearTokensArgs, EthGearTokensCommands,
    EthereumArgs, EthereumSignerArgs, FetchMerkleRootsArgs, GearArgs, GearEthTokensCommands,
    GearSignerArgs, GenesisConfigArgs, ProofStorageArgs, DEFAULT_COUNT_CONFIRMATIONS,
};
use ethereum_beacon_client::BeaconClient;
use ethereum_client::{EthApi, PollingEthApi};
use ethereum_common::SLOTS_PER_EPOCH;
use gclient::ext::sp_runtime::AccountId32;
use kill_switch::KillSwitchRelayer;
use message_relayer::{
    eth_to_gear::{self, api_provider::ApiProvider},
    gear_to_eth,
};
use primitive_types::U256;
use proof_storage::{FileSystemProofStorage, GearProofStorage, ProofStorage};
use prover::proving::GenesisConfig;
use relayer::*;
use std::{collections::HashSet, net::TcpListener, str::FromStr, sync::Arc, time::Duration};
use tokio::{sync::mpsc, task, time};
use utils_prometheus::MetricsBuilder;

fn main() -> AnyResult<()> {
    // we need at least 2 native threads to run some of the blocking tasks like proof composition
    // so lets set minimum to 4 threads or to available parallelism.
    tokio::runtime::Builder::new_multi_thread()
        .enable_all()
        .max_blocking_threads(std::thread::available_parallelism()?.get().max(4))
        .build()?
        .block_on(run())
}

async fn run() -> AnyResult<()> {
    let _ = dotenv::dotenv();

    pretty_env_logger::formatted_timed_builder()
        .filter_level(log::LevelFilter::Off)
        .format_target(false)
        .filter(Some("prover"), log::LevelFilter::Info)
        .filter(Some("relayer"), log::LevelFilter::Info)
        .filter(Some("ethereum-client"), log::LevelFilter::Info)
        .filter(Some("metrics"), log::LevelFilter::Info)
        .format_timestamp_secs()
        .parse_default_env()
        .init();

    let cli = Cli::parse();

    match cli.command {
        CliCommands::GearEthCore(mut args) => {
            let api_provider = ApiProvider::new(
                args.gear_args.domain.clone(),
                args.gear_args.port,
                args.gear_args.retries,
            )
            .await
            .expect("Failed to connect to Gear API");

            let Some(path) = args.block_storage_args.block_storage_path.take() else {
                return Err(anyhow!("No block storage path provided"));
            };

            let eth_api = create_eth_signer_client(&args.ethereum_args).await;

            let metrics = MetricsBuilder::new();

            let (proof_storage, metrics) =
                create_proof_storage(&args.proof_storage_args, &args.gear_args, metrics).await;
            let storage =
                relayer::merkle_roots::storage::MerkleRootStorage::new(proof_storage, path);

            let genesis_config = create_genesis_config(&args.genesis_config_args);

<<<<<<< HEAD
            let bridging_payment_address = args
                .bridging_payment_address
                .as_ref()
                .map(|x| hex_utils::decode_h256(x))
                .transpose()
                .context("Failed to parse bridging payment address")?;
=======
            let tcp_listener = TcpListener::bind(&args.web_server_address)?;

            let (sender, receiver) = mpsc::unbounded_channel();
            let web_server =
                server::create(tcp_listener, args.web_server_token, None, Some(sender))
                    .context("Failed to create web server")?;
            let handle_server = web_server.handle();
            tokio::spawn(web_server);
>>>>>>> 4be63d0f

            let relayer = merkle_roots::Relayer::new(
                api_provider.connection(),
                eth_api,
                receiver,
                storage,
                genesis_config,
                args.start_authority_set_id,
                args.confirmations_merkle_root
                    .unwrap_or(DEFAULT_COUNT_CONFIRMATIONS),
                bridging_payment_address,
            )
            .await;

            metrics
                .register_service(&relayer)
                .build()
                .run(args.prometheus_args.endpoint)
                .await;
            api_provider.spawn();

            let res = relayer.run().await;
            handle_server.stop(true).await;
            return res;
        }
        CliCommands::KillSwitch(args) => {
            let api_provider = ApiProvider::new(
                args.gear_args.domain.clone(),
                args.gear_args.port,
                args.gear_args.retries,
            )
            .await
            .expect("Failed to connec to Gear API");

            let eth_api = create_eth_signer_client(&args.ethereum_args).await;

            let metrics = MetricsBuilder::new();

            let (proof_storage, metrics) =
                create_proof_storage(&args.proof_storage_args, &args.gear_args, metrics).await;

            let genesis_config = create_genesis_config(&args.genesis_config_args);

            let block_finality_storage =
                sled::open("./block_finality_storage").expect("Db not corrupted");

            let mut kill_switch = KillSwitchRelayer::new(
                api_provider.connection(),
                eth_api,
                genesis_config,
                proof_storage,
                args.from_eth_block,
                block_finality_storage,
            )
            .await;

            metrics
                .register_service(&kill_switch)
                .build()
                .run(args.prometheus_args.endpoint)
                .await;
            api_provider.spawn();
            kill_switch.run().await.expect("Kill switch relayer failed");
        }

        CliCommands::GearEthTokens(args) => {
            let eth_api = create_eth_signer_client(&args.ethereum_args).await;

            let gsdk_args = message_relayer::common::GSdkArgs {
                vara_domain: args.gear_args.domain,
                vara_port: args.gear_args.port,
                vara_rpc_retries: args.gear_args.retries,
            };

            let provider = ApiProvider::new(
                gsdk_args.vara_domain.clone(),
                gsdk_args.vara_port,
                gsdk_args.vara_rpc_retries,
            )
            .await
            .context("Failed to create API provider")?;

            let api = provider.connection().client();

            let mut excluded_from_fees = HashSet::new();
            match args.no_fee {
                None => {
                    log::warn!("No free from charge accounts listed, using default: bridgeAdmin and bridgePauser from chain constants");
                    match api.bridge_admin().await.map(AccountId32::from) {
                        Ok(admin) => {
                            log::info!("Bridge admin: {admin}");
                            excluded_from_fees.insert(admin);
                        }
                        Err(e) => {
                            log::error!("Failed to get bridge admin: {e}");
                        }
                    };

                    match api.bridge_pauser().await.map(AccountId32::from) {
                        Ok(pauser) => {
                            log::info!("Bridge pauser: {pauser}");
                            excluded_from_fees.insert(pauser);
                        }
                        Err(e) => {
                            log::error!("Failed to get bridge pauser: {e}");
                        }
                    };

                    if excluded_from_fees.is_empty() {
                        return Err(anyhow!("Exiting"));
                    }
                }

                Some(FeePayers::All) => {
                    log::info!("All accounts haave to pay fees");
                }

                Some(FeePayers::ExcludedIds(ids)) => {
                    for id in ids {
                        let account_id = AccountId32::from_str(id.as_str())
                            .map_err(|e| anyhow!(r#"Failed to decode address "{id}": {e:?}"#))?;

                        log::debug!("Account {account_id} is excluded from paying fees");
                        excluded_from_fees.insert(account_id);
                    }
                }
            }

            match args.command {
                GearEthTokensCommands::AllTokenTransfers => {
                    let relayer = gear_to_eth::all_token_transfers::Relayer::new(
                        eth_api,
                        provider.connection(),
                        args.confirmations_merkle_root
                            .unwrap_or(DEFAULT_COUNT_CONFIRMATIONS),
                        args.confirmations_status
                            .unwrap_or(DEFAULT_COUNT_CONFIRMATIONS),
                        args.storage_path,
                    )
                    .await
                    .unwrap();

                    MetricsBuilder::new()
                        .register_service(&relayer)
                        .build()
                        .run(args.prometheus_args.endpoint)
                        .await;

                    provider.spawn();
                    relayer.run().await;
                }

                GearEthTokensCommands::PaidTokenTransfers {
                    bridging_payment_address,
                    web_server_token,
                    web_server_address,
                } => {
                    let bridging_payment_address =
                        hex_utils::decode_h256(&bridging_payment_address)
                            .context("Failed to parse address")?;

                    // spawn web-server
                    let tcp_listener = TcpListener::bind(web_server_address)?;
                    let (sender, receiver) = mpsc::unbounded_channel();
                    let web_server =
                        server::create(tcp_listener, web_server_token, Some(sender), None)
                            .context("Failed to create web server")?;
                    let handle_server = web_server.handle();
                    task::spawn(web_server);

                    let relayer = gear_to_eth::paid_token_transfers::Relayer::new(
                        eth_api,
                        bridging_payment_address,
                        provider.connection(),
                        args.confirmations_merkle_root
                            .unwrap_or(DEFAULT_COUNT_CONFIRMATIONS),
                        args.confirmations_status
                            .unwrap_or(DEFAULT_COUNT_CONFIRMATIONS),
                        excluded_from_fees,
                        receiver,
                        args.storage_path.clone(),
                    )
                    .await
                    .unwrap();

                    MetricsBuilder::new()
                        .register_service(&relayer)
                        .build()
                        .run(args.prometheus_args.endpoint)
                        .await;

                    provider.spawn();
                    relayer.run().await;

                    handle_server.stop(true).await;
                }
            }
        }
        CliCommands::EthGearCore(args) => {
            let gear_api = create_gclient_client(&args.gear_args).await;

            let beacon_client = create_beacon_client(&args.beacon_args).await;

            let program_id =
                hex_utils::decode_h256(&args.program_id).expect("Failed to decode program_id");
            let multiplier = if args.size_batch_multiplier > 0 {
                args.size_batch_multiplier
            } else {
                1
            };
            let relayer = ethereum_checkpoints::Relayer::new(
                program_id,
                beacon_client,
                gear_api,
                multiplier.saturating_mul(SLOTS_PER_EPOCH),
            );

            MetricsBuilder::new()
                .register_service(&relayer)
                .build()
                .run(args.prometheus_args.endpoint)
                .await;

            relayer.run().await;
        }
        CliCommands::EthGearTokens(EthGearTokensArgs {
            command,
            checkpoint_light_client_address,
            historical_proxy_address,
            vft_manager_address,
            gear_args,
            ethereum_rpc,
            beacon_rpc,
            prometheus_args,
            storage_path,
        }) => {
            let eth_api = PollingEthApi::new(&ethereum_rpc).await?;
            let beacon_client = create_beacon_client(&beacon_rpc).await;

            let gsdk_args = message_relayer::common::GSdkArgs {
                vara_domain: gear_args.common.domain,
                vara_port: gear_args.common.port,
                vara_rpc_retries: gear_args.common.retries,
            };
            let provider = ApiProvider::new(
                gsdk_args.vara_domain.clone(),
                gsdk_args.vara_port,
                gsdk_args.vara_rpc_retries,
            )
            .await
            .expect("Failed to create API provider");
            let checkpoint_light_client_address =
                hex_utils::decode_h256(&checkpoint_light_client_address)
                    .expect("Failed to parse address");
            let historical_proxy_address =
                hex_utils::decode_h256(&historical_proxy_address).expect("Failed to parse address");
            let vft_manager_address =
                hex_utils::decode_h256(&vft_manager_address).expect("Failed to parse address");

            let genesis_time = beacon_client
                .get_genesis()
                .await
                .expect("failed to fetch chain genesis")
                .data
                .genesis_time;

            log::debug!("Genesis time: {genesis_time}");

            match command {
                EthGearTokensCommands::AllTokenTransfers {
                    erc20_manager_address,
                } => {
                    let erc20_manager_address = hex_utils::decode_h160(&erc20_manager_address)
                        .expect("Failed to parse address");

                    let relayer = eth_to_gear::all_token_transfers::Relayer::new(
                        gear_args.suri,
                        eth_api,
                        beacon_client,
                        erc20_manager_address,
                        checkpoint_light_client_address,
                        historical_proxy_address,
                        vft_manager_address,
                        provider.connection(),
                        storage_path,
                        genesis_time,
                    )
                    .await
                    .expect("Failed to create relayer");

                    MetricsBuilder::new()
                        .register_service(&relayer)
                        .build()
                        .run(prometheus_args.endpoint)
                        .await;

                    provider.spawn();
                    relayer.run().await;
                }
                EthGearTokensCommands::PaidTokenTransfers {
                    bridging_payment_address,
                } => {
                    let bridging_payment_address =
                        hex_utils::decode_h160(&bridging_payment_address)
                            .expect("Failed to parse address");

                    let relayer = eth_to_gear::paid_token_transfers::Relayer::new(
                        gear_args.suri,
                        eth_api,
                        beacon_client,
                        bridging_payment_address,
                        checkpoint_light_client_address,
                        historical_proxy_address,
                        vft_manager_address,
                        provider.connection(),
                        storage_path,
                        genesis_time,
                    )
                    .await
                    .expect("Failed to create relayer");

                    MetricsBuilder::new()
                        .register_service(&relayer)
                        .build()
                        .run(prometheus_args.endpoint)
                        .await;
                    provider.spawn();
                    relayer.run().await;
                }
            }
        }
        CliCommands::GearEthManual(args) => {
            let nonce =
                hex_utils::decode_byte_vec(&args.nonce).expect("Failed to parse message nonce");
            let nonce = U256::from_big_endian(&nonce[..]);
            let eth_api = create_eth_signer_client(&args.ethereum_args).await;
            let api_provider = ApiProvider::new(
                args.gear_args.domain.clone(),
                args.gear_args.port,
                args.gear_args.retries,
            )
            .await
            .expect("Failed to create API provider");

            let connection = api_provider.connection();
            api_provider.spawn();

            gear_to_eth::manual::relay(
                connection,
                eth_api,
                nonce,
                args.block,
                args.from_eth_block,
                args.confirmations_status
                    .unwrap_or(DEFAULT_COUNT_CONFIRMATIONS),
            )
            .await;
        }

        CliCommands::EthGearManual(EthGearManualArgs {
            tx_hash,
            checkpoint_light_client,
            historical_proxy,
            receiver_program,
            receiver_route,
            gear_args,
            ethereum_rpc,
            beacon_args,
        }) => {
            use sails_rs::calls::ActionIo;

            let gear_client_args = message_relayer::common::GSdkArgs {
                vara_domain: gear_args.common.domain,
                vara_port: gear_args.common.port,
                vara_rpc_retries: gear_args.common.retries,
            };
            let eth_api = PollingEthApi::new(&ethereum_rpc).await?;
            let beacon_client = create_beacon_client(&beacon_args).await;

            let checkpoint_light_client_address = hex_utils::decode_h256(&checkpoint_light_client)
                .expect("Failed to parse checkpoint light client address");
            let historical_proxy_address = hex_utils::decode_h256(&historical_proxy)
                .expect("Failed to parse historical proxy address");
            let receiver_address = hex_utils::decode_h256(&receiver_program)
                .expect("Failed to parse receiver program address");
            let receiver_route = receiver_route
                .map(|receiver_route| {
                    hex_utils::decode_byte_vec(&receiver_route)
                        .expect("Failed to decode receiver route")
                })
                .unwrap_or(vft_manager_client::vft_manager::io::SubmitReceipt::ROUTE.to_vec());
            let tx_hash = hex_utils::decode_h256(&tx_hash)
                .expect("Failed to decode tx hash")
                .0
                .into();

            let provider = ApiProvider::new(
                gear_client_args.vara_domain.clone(),
                gear_client_args.vara_port,
                gear_client_args.vara_rpc_retries,
            )
            .await
            .context("Failed to create API provider")?;

            let provider_connection = provider.connection();

            provider.spawn();

            eth_to_gear::manual::relay(
                provider_connection,
                gear_args.suri,
                eth_api,
                beacon_client,
                checkpoint_light_client_address,
                historical_proxy_address,
                receiver_address,
                receiver_route,
                tx_hash,
            )
            .await?;

            loop {
                // relay() spawns thread and exits, so we need to add this loop after calling run.
                time::sleep(Duration::from_secs(1)).await;
            }
        }

        CliCommands::FetchMerkleRoots(args) => fetch_merkle_roots(args).await?,
    };

    Ok(())
}

async fn create_gclient_client(args: &GearSignerArgs) -> gclient::GearApi {
    gclient::GearApi::builder()
        .retries(args.common.retries)
        .suri(&args.suri)
        .build(gclient::WSAddress::new(
            &args.common.domain,
            args.common.port,
        ))
        .await
        .expect("GearApi client should be created")
}

async fn create_eth_signer_client(args: &EthereumSignerArgs) -> EthApi {
    let EthereumArgs {
        eth_endpoint,

        mq_address,
        ..
    } = &args.ethereum_args;

    EthApi::new(eth_endpoint, mq_address, Some(&args.fee_payer))
        .await
        .expect("Error while creating ethereum client")
}

async fn create_eth_client(args: &EthereumArgs) -> EthApi {
    let EthereumArgs {
        eth_endpoint,
        mq_address,
        ..
    } = args;

    EthApi::new(eth_endpoint, mq_address, None)
        .await
        .expect("Error while creating ethereum client")
}

async fn create_beacon_client(args: &BeaconRpcArgs) -> BeaconClient {
    let timeout = args.beacon_timeout.map(Duration::from_secs);

    BeaconClient::new(args.beacon_endpoint.clone(), timeout)
        .await
        .expect("Failed to create beacon client")
}

async fn create_proof_storage(
    proof_storage_args: &ProofStorageArgs,
    gear_args: &GearArgs,
    mut metrics: MetricsBuilder,
) -> (Arc<dyn ProofStorage>, MetricsBuilder) {
    let proof_storage: Arc<dyn ProofStorage> =
        if let Some(fee_payer) = proof_storage_args.gear_fee_payer.as_ref() {
            let proof_storage = GearProofStorage::new(
                &gear_args.domain,
                gear_args.port,
                gear_args.retries,
                fee_payer,
                "./onchain_proof_storage_data".into(),
            )
            .await
            .expect("Failed to initialize proof storage");

            metrics = metrics.register_service(&proof_storage);

            Arc::new(proof_storage)
        } else {
            log::warn!("Fee payer not present, falling back to FileSystemProofStorage");
            Arc::new(FileSystemProofStorage::new("./proof_storage".into()).await)
        };

    (proof_storage, metrics)
}

fn create_genesis_config(genesis_config_args: &GenesisConfigArgs) -> GenesisConfig {
    let authority_set_hash = hex::decode(&genesis_config_args.authority_set_hash)
        .expect("Incorrect format for authority set hash: hex-encoded hash is expected");
    let authority_set_hash = authority_set_hash
        .try_into()
        .expect("Incorrect format for authority set hash: wrong length");

    GenesisConfig {
        authority_set_id: genesis_config_args.authority_set_id,
        authority_set_hash,
    }
}

async fn fetch_merkle_roots(args: FetchMerkleRootsArgs) -> AnyResult<()> {
    let eth_api = create_eth_client(&args.ethereum_args).await;
    let block_finalized = eth_api.finalized_block_number().await?;

    if args.from_eth_block > block_finalized {
        return Ok(());
    }

    let block_range = common::create_range(args.from_eth_block.into(), block_finalized);
    let merkle_roots = eth_api
        .fetch_merkle_roots_in_range(block_range.from, block_range.to)
        .await?;

    let gear_api = gear_rpc_client::GearApi::new(
        &args.gear_args.domain,
        args.gear_args.port,
        args.gear_args.retries,
    )
    .await?;

    for (root, block_number_eth) in merkle_roots {
        let block_hash = gear_api
            .block_number_to_hash(root.block_number as u32)
            .await?;
        let authority_set_id = gear_api.signed_by_authority_set_id(block_hash).await?;

        log::info!("{root:?}, block_hash = {block_hash:?}, authority_set_id = {authority_set_id}, block_number_eth = {block_number_eth:?}");
    }

    Ok(())
}<|MERGE_RESOLUTION|>--- conflicted
+++ resolved
@@ -74,14 +74,12 @@
 
             let genesis_config = create_genesis_config(&args.genesis_config_args);
 
-<<<<<<< HEAD
             let bridging_payment_address = args
                 .bridging_payment_address
                 .as_ref()
                 .map(|x| hex_utils::decode_h256(x))
                 .transpose()
                 .context("Failed to parse bridging payment address")?;
-=======
             let tcp_listener = TcpListener::bind(&args.web_server_address)?;
 
             let (sender, receiver) = mpsc::unbounded_channel();
@@ -90,7 +88,6 @@
                     .context("Failed to create web server")?;
             let handle_server = web_server.handle();
             tokio::spawn(web_server);
->>>>>>> 4be63d0f
 
             let relayer = merkle_roots::Relayer::new(
                 api_provider.connection(),
