<<<<<<< HEAD
use alloy::primitives::{Address, Bytes as aBytes, Uint, B256 as aB256, U256 as aU256};
use primitive_types::U256 as eU256;
=======
use alloy_primitives::{Address, Bytes as aBytes, Uint, B256 as aB256, U256 as aU256};
use primitive_types::{H256 as eH256, U256 as eU256};
>>>>>>> 0c70597c

pub trait Convert<T> {
    fn convert(self) -> T;
}

impl<T> Convert<T> for T {
    fn convert(self) -> T {
        self
    }
}

impl Convert<Address> for [u8; 20] {
    fn convert(self) -> Address {
        Address::from_slice(&self)
    }
}

impl Convert<Uint<256, 4>> for u128 {
    fn convert(self) -> Uint<256, 4> {
        Uint::<256, 4>::from(self)
    }
}

impl Convert<aU256> for u32 {
    fn convert(self) -> aU256 {
        let bytes = &self.to_be_bytes()[..];
        let bytes = [&[0; 32 - 4], bytes].concat();
        aU256::from_be_bytes::<32>(bytes.try_into().expect("Incorrect amount of padding bytes"))
    }
}

impl Convert<aU256> for eU256 {
    fn convert(self) -> aU256 {
        let mut be = [0u8; 32];
        self.to_big_endian(&mut be);
        aU256::from_be_bytes::<32>(be)
    }
}

impl Convert<aU256> for [u8; 32] {
    fn convert(self) -> aU256 {
        aU256::from_be_bytes::<32>(self)
    }
}

impl Convert<aBytes> for &[u8] {
    fn convert(self) -> aBytes {
        aBytes::copy_from_slice(self)
    }
}

impl Convert<aB256> for [u8; 32] {
    fn convert(self) -> aB256 {
        aB256::new(self)
    }
}

impl Convert<aB256> for eH256 {
    fn convert(self) -> aB256 {
        aB256::from_slice(self.as_fixed_bytes())
    }
}<|MERGE_RESOLUTION|>--- conflicted
+++ resolved
@@ -1,10 +1,5 @@
-<<<<<<< HEAD
 use alloy::primitives::{Address, Bytes as aBytes, Uint, B256 as aB256, U256 as aU256};
 use primitive_types::U256 as eU256;
-=======
-use alloy_primitives::{Address, Bytes as aBytes, Uint, B256 as aB256, U256 as aU256};
-use primitive_types::{H256 as eH256, U256 as eU256};
->>>>>>> 0c70597c
 
 pub trait Convert<T> {
     fn convert(self) -> T;
