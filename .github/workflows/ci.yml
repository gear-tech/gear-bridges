name: CI

on:
  push:
    branches:
      - main
  pull_request:
    branches:
      - main

concurrency:
  group: ${{ github.workflow }}-${{ github.ref }}
  cancel-in-progress: true

env:
  CARGO_TERM_COLOR: always
  __GEAR_WASM_BUILDER_NO_FEATURES_TRACKING: 1

jobs:
  build:
    runs-on: kuberunner
    steps:
      - name: Checkout
        uses: actions/checkout@v4
      - name: Install rust toolchain
        uses: actions-rust-lang/setup-rust-toolchain@v1
        with:
          cache: false
      - name: Install golang
        uses: actions/setup-go@v5
        with:
          go-version: '1.20.1'
      - name: Install foundry
        uses: foundry-rs/foundry-toolchain@v1
        with:
          version: nightly-f47d7e0c29a36372908b917cd74aa589d5888f8e # TODO: Change back once https://github.com/foundry-rs/foundry/issues/10102 will be resolved
      - name: Build ethereum smart-contracts
        run: forge build
        working-directory: ./ethereum
      - name: Build
        run: cargo build --release --all-targets
      - name: Force build ethereum smart-contracts
        run: forge build --force --no-cache --root ethereum
      - name: Check API files
        run: |
          stored=(
            "./api/ethereum/IBridgingPayment.json"
            "./api/ethereum/IERC20Manager.json"
            "./api/ethereum/IMessageQueue.json"
            "./api/ethereum/EthereumToken.json"
            "./api/ethereum/ERC20Manager.json"
            "./api/ethereum/IRelayer.json"
            "./api/ethereum/MessageQueue.json"

            "./api/gear/bridging_payment.idl"
            "./api/gear/eth_events_deneb.idl"
            "./api/gear/eth_events_electra.idl"
            "./api/gear/vft_manager.idl"
            "./api/gear/historical_proxy.idl"
            "./api/gear/vft.idl"
            "./api/gear/vft_vara.idl"
          )

          generated=(
            "./ethereum/out/IBridgingPayment.sol/IBridgingPayment.json"
            "./ethereum/out/IERC20Manager.sol/IERC20Manager.json"
            "./ethereum/out/IMessageQueue.sol/IMessageQueue.json"
            "./ethereum/out/EthereumToken.sol/EthereumToken.json"
            "./ethereum/out/ERC20Manager.sol/ERC20Manager.json"
            "./ethereum/out/IRelayer.sol/IRelayer.json"
            "./ethereum/out/MessageQueue.sol/MessageQueue.json"

            "./target/wasm32-unknown-unknown/release/bridging_payment.idl"
            "./target/wasm32-unknown-unknown/release/eth_events_deneb.idl"
            "./target/wasm32-unknown-unknown/release/eth_events_electra.idl"
            "./target/wasm32-unknown-unknown/release/vft_manager.idl"
            "./target/wasm32-unknown-unknown/release/historical_proxy.idl"
            "./target/wasm32-unknown-unknown/release/vft.idl"
            "./target/wasm32-unknown-unknown/release/vft_vara.idl"
          )

          for i in "${!stored[@]}"; do
            if ! cmp -s "${stored[$i]}" "${generated[$i]}"; then
              echo "API files ${stored[$i]} and ${generated[$i]} don't match."
              diff "${stored[$i]}" "${generated[$i]}"
              exit 1
            fi
          done
  lints:
    runs-on: kuberunner
    steps:
      - name: Checkout
        uses: actions/checkout@v4
      - name: Install rust toolchain
        uses: actions-rust-lang/setup-rust-toolchain@v1
        with:
          cache: false
      - name: Install golang
        uses: actions/setup-go@v5
        with:
          go-version: '1.20.1'
      - name: Install foundry
        uses: foundry-rs/foundry-toolchain@v1
        with:
          version: nightly-f47d7e0c29a36372908b917cd74aa589d5888f8e # TODO: Change back once https://github.com/foundry-rs/foundry/issues/10102 will be resolved
      - name: Build ethereum smart-contracts
        run: forge build
        working-directory: ./ethereum
      - name: Run clippy
        run: cargo clippy --release --all-targets -- -D warnings $(cat .lints | cut -f1 -d"#" | tr '\n' ' ')
      - name: Run rustfmt
        run: cargo fmt -- --check
  tests:
    runs-on: kuberunner
    env:
      NODE_CONTAINER_NAME: gear_node${{ github.run_id }}_${{ github.run_number }}
    steps:
      - name: Checkout
        uses: actions/checkout@v4
      - name: Install rust toolchain
        uses: actions-rust-lang/setup-rust-toolchain@v1
        with:
          cache: false
      - name: Install golang
        uses: actions/setup-go@v5
        with:
          go-version: '1.20.1'
      - name: Install foundry
        uses: foundry-rs/foundry-toolchain@v1
        with:
          version: nightly-f47d7e0c29a36372908b917cd74aa589d5888f8e # TODO: Change back once https://github.com/foundry-rs/foundry/issues/10102 will be resolved
      - name: Build ethereum smart-contracts
        run: forge build
        working-directory: ./ethereum
      - name: Pull & run Gear node container
        run: |
          docker pull ghcr.io/gear-tech/node:v1.8.0
          docker run --name $NODE_CONTAINER_NAME --detach --rm --publish 127.0.0.1:9944:9944 ghcr.io/gear-tech/node:v1.8.0 gear --dev --tmp --rpc-external
      - name: Run tests
        run: cargo test --release --workspace
          --exclude prover
          --exclude plonky2_blake2b256
          --exclude plonky2_ecdsa
          --exclude plonky2_ed25519
          --exclude plonky2_sha512
          --exclude plonky2_u32 || { exit_code=$?; if [ x$exit_code != x0 ]; then docker stop $NODE_CONTAINER_NAME; fi; exit $exit_code; }
      - name: Run solidity tests
        run: |
          cd ethereum
          forge test
      - name: Stop Gear node container (if any)
        continue-on-error: true
        run: docker stop $NODE_CONTAINER_NAME
  check-zk-circuits-changed:
    runs-on: kuberunner
    outputs:
      circuits_changed: ${{ steps.filter.outputs.circuits }}
      prover_changed: ${{ steps.filter.outputs.prover }}
    steps:
      - name: Checkout
        uses: actions/checkout@v4
      - name: Filter files
        id: filter
        uses: dorny/paths-filter@v3
        with:
          filters: |
            circuits:
              - 'circuits/**'
            prover:
              - 'prover/**'
  zk-tests:
    runs-on: kuberunner
    needs: check-zk-circuits-changed
    if: ${{needs.check-zk-circuits-changed.outputs.circuits_changed == 'true' || needs.check-zk-circuits-changed.outputs.prover_changed == 'true'}}
    steps:
      - name: Checkout
        uses: actions/checkout@v4
      - name: Install rust toolchain
        uses: actions-rust-lang/setup-rust-toolchain@v1
        with:
          cache: false
      - name: Run tests
        run: cargo test --release
          -p prover
          -p plonky2_blake2b256
          -p plonky2_ecdsa
          -p plonky2_ed25519
          -p plonky2_sha512
<<<<<<< HEAD
          -p plonky2_u32
  check-api-files:
    runs-on: kuberunner
    steps:
      - name: Checkout
        uses: actions/checkout@v4
      - name: Install rust toolchain
        uses: actions-rust-lang/setup-rust-toolchain@v1
        with:
          cache: false

      - name: Install golang
        uses: actions/setup-go@v5
        with:
          go-version: '1.20.1'

      - name: Install foundry
        uses: foundry-rs/foundry-toolchain@v1

      - name: Build ethereum smart-contracts
        run: forge build --force --no-cache --root ethereum

      - name: Build workspace
        run: cargo build --release --all-targets

      - name: Check that files match
        run: |
          stored=(
            "./api/ethereum/IBridgingPayment.json"
            "./api/ethereum/IERC20Manager.json"
            "./api/ethereum/IMessageQueue.json"
            "./api/ethereum/EthereumToken.json"
            "./api/ethereum/ERC20Manager.json"
            "./api/ethereum/IRelayer.json"
            "./api/ethereum/MessageQueue.json"
            "./api/ethereum/BridgingPayment.json"

            "./api/gear/bridging_payment.idl"
            "./api/gear/eth_events_deneb.idl"
            "./api/gear/eth_events_electra.idl"
            "./api/gear/vft_manager.idl"
            "./api/gear/historical_proxy.idl"
            "./api/gear/vft.idl"
            "./api/gear/vft_vara.idl"
          )

          generated=(
            "./ethereum/out/IBridgingPayment.sol/IBridgingPayment.json"
            "./ethereum/out/IERC20Manager.sol/IERC20Manager.json"
            "./ethereum/out/IMessageQueue.sol/IMessageQueue.json"
            "./ethereum/out/EthereumToken.sol/EthereumToken.json"
            "./ethereum/out/ERC20Manager.sol/ERC20Manager.json"
            "./ethereum/out/IRelayer.sol/IRelayer.json"
            "./ethereum/out/MessageQueue.sol/MessageQueue.json"
            "./ethereum/out/BridgingPayment.sol/BridgingPayment.json"

            "./target/wasm32-unknown-unknown/release/bridging_payment.idl"
            "./target/wasm32-unknown-unknown/release/eth_events_deneb.idl"
            "./target/wasm32-unknown-unknown/release/eth_events_electra.idl"
            "./target/wasm32-unknown-unknown/release/vft_manager.idl"
            "./target/wasm32-unknown-unknown/release/historical_proxy.idl"
            "./target/wasm32-unknown-unknown/release/vft.idl"
            "./target/wasm32-unknown-unknown/release/vft_vara.idl"
          )

          for i in "${!stored[@]}"; do
            if ! cmp -s "${stored[$i]}" "${generated[$i]}"; then
              echo "API files ${stored[$i]} and ${generated[$i]} don't match."
              diff "${stored[$i]}" "${generated[$i]}"
              exit 1
            fi
          done
=======
          -p plonky2_u32
>>>>>>> b5c49ede
<|MERGE_RESOLUTION|>--- conflicted
+++ resolved
@@ -51,6 +51,7 @@
             "./api/ethereum/ERC20Manager.json"
             "./api/ethereum/IRelayer.json"
             "./api/ethereum/MessageQueue.json"
+            "./api/ethereum/BridgingPayment.json"
 
             "./api/gear/bridging_payment.idl"
             "./api/gear/eth_events_deneb.idl"
@@ -69,6 +70,7 @@
             "./ethereum/out/ERC20Manager.sol/ERC20Manager.json"
             "./ethereum/out/IRelayer.sol/IRelayer.json"
             "./ethereum/out/MessageQueue.sol/MessageQueue.json"
+            "./ethereum/out/BridgingPayment.sol/BridgingPayment.json"
 
             "./target/wasm32-unknown-unknown/release/bridging_payment.idl"
             "./target/wasm32-unknown-unknown/release/eth_events_deneb.idl"
@@ -186,79 +188,4 @@
           -p plonky2_ecdsa
           -p plonky2_ed25519
           -p plonky2_sha512
-<<<<<<< HEAD
-          -p plonky2_u32
-  check-api-files:
-    runs-on: kuberunner
-    steps:
-      - name: Checkout
-        uses: actions/checkout@v4
-      - name: Install rust toolchain
-        uses: actions-rust-lang/setup-rust-toolchain@v1
-        with:
-          cache: false
-
-      - name: Install golang
-        uses: actions/setup-go@v5
-        with:
-          go-version: '1.20.1'
-
-      - name: Install foundry
-        uses: foundry-rs/foundry-toolchain@v1
-
-      - name: Build ethereum smart-contracts
-        run: forge build --force --no-cache --root ethereum
-
-      - name: Build workspace
-        run: cargo build --release --all-targets
-
-      - name: Check that files match
-        run: |
-          stored=(
-            "./api/ethereum/IBridgingPayment.json"
-            "./api/ethereum/IERC20Manager.json"
-            "./api/ethereum/IMessageQueue.json"
-            "./api/ethereum/EthereumToken.json"
-            "./api/ethereum/ERC20Manager.json"
-            "./api/ethereum/IRelayer.json"
-            "./api/ethereum/MessageQueue.json"
-            "./api/ethereum/BridgingPayment.json"
-
-            "./api/gear/bridging_payment.idl"
-            "./api/gear/eth_events_deneb.idl"
-            "./api/gear/eth_events_electra.idl"
-            "./api/gear/vft_manager.idl"
-            "./api/gear/historical_proxy.idl"
-            "./api/gear/vft.idl"
-            "./api/gear/vft_vara.idl"
-          )
-
-          generated=(
-            "./ethereum/out/IBridgingPayment.sol/IBridgingPayment.json"
-            "./ethereum/out/IERC20Manager.sol/IERC20Manager.json"
-            "./ethereum/out/IMessageQueue.sol/IMessageQueue.json"
-            "./ethereum/out/EthereumToken.sol/EthereumToken.json"
-            "./ethereum/out/ERC20Manager.sol/ERC20Manager.json"
-            "./ethereum/out/IRelayer.sol/IRelayer.json"
-            "./ethereum/out/MessageQueue.sol/MessageQueue.json"
-            "./ethereum/out/BridgingPayment.sol/BridgingPayment.json"
-
-            "./target/wasm32-unknown-unknown/release/bridging_payment.idl"
-            "./target/wasm32-unknown-unknown/release/eth_events_deneb.idl"
-            "./target/wasm32-unknown-unknown/release/eth_events_electra.idl"
-            "./target/wasm32-unknown-unknown/release/vft_manager.idl"
-            "./target/wasm32-unknown-unknown/release/historical_proxy.idl"
-            "./target/wasm32-unknown-unknown/release/vft.idl"
-            "./target/wasm32-unknown-unknown/release/vft_vara.idl"
-          )
-
-          for i in "${!stored[@]}"; do
-            if ! cmp -s "${stored[$i]}" "${generated[$i]}"; then
-              echo "API files ${stored[$i]} and ${generated[$i]} don't match."
-              diff "${stored[$i]}" "${generated[$i]}"
-              exit 1
-            fi
-          done
-=======
-          -p plonky2_u32
->>>>>>> b5c49ede
+          -p plonky2_u32