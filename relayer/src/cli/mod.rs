use clap::{Args, Parser, Subcommand};
use std::time::Duration;

mod common;

pub use common::{
    BeaconRpcArgs, EthereumArgs, EthereumSignerArgs, GearArgs, GearSignerArgs, GenesisConfigArgs,
    PrometheusArgs, ProofStorageArgs,
};

use crate::cli::common::BlockStorageArgs;

pub const DEFAULT_COUNT_CONFIRMATIONS: u64 = 8;
pub const DEFAULT_COUNT_THREADS: usize = 24;

#[derive(Parser)]
#[command(author, version, about, long_about = None)]
#[command(propagate_version = true)]
pub struct Cli {
    #[command(subcommand)]
    pub command: CliCommands,
}

#[allow(clippy::enum_variant_names)]
#[derive(Subcommand)]
pub enum CliCommands {
    /// Start core protocol gear to ethereum relayer
    GearEthCore(GearEthCoreArgs),
    /// Start core protocol ethereum to gear relayer
    EthGearCore(EthGearCoreArgs),

    /// Relay tokens from gear to ethereum
    GearEthTokens(GearEthTokensArgs),
    /// Relay tokens from ethereum to gear
    EthGearTokens(EthGearTokensArgs),

    /// Manually relay message from gear to ethereum
    GearEthManual(GearEthManualArgs),
    /// Manually relay message from ethereum to gear
    EthGearManual(EthGearManualArgs),

    /// Start kill switch relayer
    KillSwitch(KillSwitchArgs),

    /// Fetch relayed merkle roots to Ethereum
    FetchMerkleRoots(FetchMerkleRootsArgs),
}

#[derive(Args)]
pub struct GearEthCoreArgs {
    #[clap(flatten)]
    pub gear_args: GearArgs,
    #[clap(flatten)]
    pub ethereum_args: EthereumSignerArgs,
    #[clap(flatten)]
    pub genesis_config_args: GenesisConfigArgs,
    #[clap(flatten)]
    pub prometheus_args: PrometheusArgs,
    #[clap(flatten)]
    pub proof_storage_args: ProofStorageArgs,
    #[clap(flatten)]
    pub block_storage_args: BlockStorageArgs,

    #[arg(
        long,
        help = "How many confirmations until merkle-root is considered relayed. Default is: {DEFAULT_COUNT_CONFIRMATIONS}"
    )]
    pub confirmations_merkle_root: Option<u64>,
    /// Authority set id to start relaying from. If not specified equals to one from the latest finalized block
    #[arg(long, env = "START_AUTHORITY_SET_ID")]
    pub start_authority_set_id: Option<u64>,

<<<<<<< HEAD
    /// An address of bridging payment contract for priority processing of merkle-roots when needed.
    pub bridging_payment_address: Option<String>,
=======
    #[arg(
        help = "Spike window used to cutoff old events to not trigger false spikes",
        value_parser = humantime::parse_duration, default_value="15m")]
    pub spike_window: Duration,
    #[arg(
        help = "Timeout after which we start processing events",
        value_parser = humantime::parse_duration, default_value="30m"
    )]
    pub spike_timeout: Duration,
    #[arg(
        help = "After threshold is reached we enter \"spike\" mode
        where events are processed immediately",
        default_value = "8"
    )]
    pub spike_threshold: usize,

    #[arg(
        help = "Interval at which we save the state to disk",
        value_parser = humantime::parse_duration, default_value="30m"
    )]
    pub save_interval: Duration,
    #[arg(
        help = "Interval at which we check for spike or timeout",
        value_parser = humantime::parse_duration, default_value="30s"
    )]
    pub check_interval: Duration,

>>>>>>> 1cfcb999
    /// Authorization token for web-server
    #[arg(long, env)]
    pub web_server_token: String,

    /// Socket address for web-server
    #[arg(long, env, default_value = "127.0.0.1:8443")]
    pub web_server_address: String,

    #[arg(
        long,
        help = format!("Count of worker threads for generating signing proofs.\n\nNote that each thread allocates memory, which can lead to an out-of-memory error with a large number of threads.\n\nDefault is: {DEFAULT_COUNT_THREADS}. The value is safe to run the relayer on a machine with 96 CPU cores and 256GiB of RAM."),
        value_parser = parse_thread_count,
    )]
    pub thread_count: Option<ThreadCount>,
}

#[derive(Args)]
pub struct EthGearCoreArgs {
    /// ProgramId of the checkpoint-light-client program
    #[arg(long, env = "CHECKPOINT_LIGHT_CLIENT_ADDRESS")]
    pub program_id: String,
    #[clap(flatten)]
    pub beacon_args: BeaconRpcArgs,
    #[clap(flatten)]
    pub gear_args: GearSignerArgs,
    #[clap(flatten)]
    pub prometheus_args: PrometheusArgs,
    #[arg(
        long = "size-batch-multiplier",
        env = "ETH_SIZE_BATCH_MULTIPLIER",
        default_value = "30"
    )]
    pub size_batch_multiplier: u64,
}

#[derive(Args)]
pub struct GearEthTokensArgs {
    #[clap(subcommand)]
    pub command: GearEthTokensCommands,

    /// Block number to start relaying from. If not specified equals to the latest finalized block
    #[arg(long = "from-block")]
    pub from_block: Option<u32>,

    #[clap(flatten)]
    pub gear_args: GearArgs,
    #[clap(flatten)]
    pub ethereum_args: EthereumSignerArgs,
    #[clap(flatten)]
    pub prometheus_args: PrometheusArgs,

    #[arg(long, help = format!("How many confirmations wait for relayed merkle roots on Ethereum. Default: {DEFAULT_COUNT_CONFIRMATIONS}"))]
    pub confirmations_merkle_root: Option<u64>,

    #[arg(long, help = format!("How many confirmations wait for message transaction on Ethereum. Default: {DEFAULT_COUNT_CONFIRMATIONS}"))]
    pub confirmations_status: Option<u64>,

    #[arg(
        long,
        help = format!("Specify which addresses will not be required to pay fees for bridging. Default: bridgeAdmin and bridgePauser from chain genesis config"),
        value_parser = parse_fee_payers,
    )]
    pub no_fee: Option<FeePayers>,

    #[arg(long = "storage-path", env = "GEAR_ETH_TX_STORAGE_PATH")]
    pub storage_path: String,

    #[arg(long = "governance-admin", env = "GEAR_GOVERNANCE_ADMIN")]
    pub governance_admin: String,
    #[arg(long = "governance-pauser", env = "GEAR_GOVERNANCE_PAUSER")]
    pub governance_pauser: String,
}

#[derive(Subcommand)]
pub enum GearEthTokensCommands {
    /// Relay all the messages
    AllTokenTransfers,
    /// Relay only messages sent through bridging-payment
    PaidTokenTransfers {
        /// Address of the bridging-payment program
        #[arg(long = "bridging-payment-address", env = "BRIDGING_PAYMENT_ADDRESS")]
        bridging_payment_address: String,

        /// Authorization token for web-server
        #[arg(long, env)]
        web_server_token: String,

        /// Socket address for web-server
        #[arg(long, env, default_value = "127.0.0.1:8443")]
        web_server_address: String,
    },
}

#[derive(Args)]
pub struct EthGearTokensArgs {
    #[command(subcommand)]
    pub command: EthGearTokensCommands,

    /// Address of the checkpoint-light-client program on gear
    #[arg(
        long = "checkpoint-light-client-address",
        env = "CHECKPOINT_LIGHT_CLIENT_ADDRESS"
    )]
    pub checkpoint_light_client_address: String,

    #[arg(long = "historical-proxy-address", env = "HISTORICAL_PROXY_ADDRESS")]
    pub historical_proxy_address: String,

    #[arg(long = "vft-manager-address", env = "VFT_MANAGER_ADDRESS")]
    pub vft_manager_address: String,

    #[clap(flatten)]
    pub gear_args: GearSignerArgs,

    /// Address of the ethereum endpoint
    #[arg(long, env)]
    pub ethereum_rpc: String,

    #[clap(flatten)]
    pub beacon_rpc: BeaconRpcArgs,
    #[clap(flatten)]
    pub prometheus_args: PrometheusArgs,

    /// Storage path for transactions. Relayer will save transaction
    /// status in that directory.
    #[arg(long = "storage-path", env = "ETH_GEAR_TX_STORAGE_PATH")]
    pub storage_path: String,
}

#[derive(Subcommand)]
pub enum EthGearTokensCommands {
    /// Relay all the transactions
    AllTokenTransfers {
        /// Address of the ERC20Manager contract on ethereum
        #[arg(long = "erc20-manager-address", env = "ERC20_MANAGER_ADDRESS")]
        erc20_manager_address: String,
    },
    /// Relay only transactions sent to BridgingPayment
    PaidTokenTransfers {
        /// Address of the BridgingPayment contract on ethereum
        #[arg(long = "bridging-payment-address", env = "BRIDGING_PAYMENT_ADDRESS")]
        bridging_payment_address: String,
    },
}

#[derive(Args)]
pub struct GearEthManualArgs {
    /// Nonce of the target message
    #[arg(long = "message-nonce", short = 'n')]
    pub nonce: String,

    /// Block where target message was sent
    #[arg(long = "message-block", short = 'b')]
    pub block: u32,

    /// Ethereum block number to start listening for merkle roots from. If not specified equals to the latest finalized block
    #[arg(long = "from-eth-block")]
    pub from_eth_block: Option<u64>,

    #[clap(flatten)]
    pub gear_args: GearArgs,
    #[clap(flatten)]
    pub ethereum_args: EthereumSignerArgs,

    #[arg(long, help = format!("How many confirmations wait for message transaction on Ethereum. Default: {DEFAULT_COUNT_CONFIRMATIONS}"))]
    pub confirmations_status: Option<u64>,
    #[arg(long, help = "Governance admin address")]
    pub governance_admin: String,
    #[arg(long, help = "Governance pauser address")]
    pub governance_pauser: String,
}

#[derive(Args)]
pub struct EthGearManualArgs {
    /// Transaction hash of the target message
    #[arg(long, short = 't')]
    pub tx_hash: String,

    /// ProgramId of the checkpoint-light-client program
    #[arg(long = "checkpoint-light-client")]
    pub checkpoint_light_client: String,

    /// ProgramId of the historical-proxy program
    #[arg(long = "historical-proxy")]
    pub historical_proxy: String,

    /// ProgramId of the program that will receive target message
    #[arg(long = "receiver-program")]
    pub receiver_program: String,

    /// Route of the function that will be called on receiver-program. If not specified then `vft_manager_client::vft_manager::io::SubmitReceipt::ROUTE` is used
    #[arg(long = "receiver-route")]
    pub receiver_route: Option<String>,

    #[clap(flatten)]
    pub gear_args: GearSignerArgs,

    /// Address of the ethereum endpoint
    #[arg(long, env)]
    pub ethereum_rpc: String,

    #[clap(flatten)]
    pub beacon_args: BeaconRpcArgs,
}

#[derive(Args)]
pub struct KillSwitchArgs {
    /// Eth block number to start kill switch relayer read events from. If not specified equals to the latest finalized block
    #[arg(long = "from-eth-block")]
    pub from_eth_block: Option<u64>,

    #[clap(flatten)]
    pub gear_args: GearArgs,
    #[clap(flatten)]
    pub ethereum_args: EthereumSignerArgs,
    #[clap(flatten)]
    pub genesis_config_args: GenesisConfigArgs,
    #[clap(flatten)]
    pub prometheus_args: PrometheusArgs,
    #[clap(flatten)]
    pub proof_storage_args: ProofStorageArgs,
}

#[derive(Args)]
pub struct FetchMerkleRootsArgs {
    /// Ethereum block number to fetch merkle roots from
    #[arg(long)]
    pub from_eth_block: u64,

    #[clap(flatten)]
    pub ethereum_args: EthereumArgs,

    #[clap(flatten)]
    pub gear_args: GearArgs,
}

#[derive(Debug, Clone)]
pub enum FeePayers {
    /// User explicitly requests for all fees to be paid.
    All,
    /// Accounts which are excluded from fee payment.
    ExcludedIds(Vec<String>),
}

fn parse_fee_payers(s: &str) -> anyhow::Result<FeePayers> {
    if s.trim().eq_ignore_ascii_case("none") {
        return Ok(FeePayers::All);
    }
    let ids: Vec<String> = s.split(',').map(String::from).collect();
    if ids.is_empty() {
        Err(anyhow::anyhow!("Fee payers cannot be empty"))
    } else {
        Ok(FeePayers::ExcludedIds(ids))
    }
}

#[derive(Copy, Clone, Debug)]
pub enum ThreadCount {
    /// User explicitly requests to set count of worker threads automatically.
    Auto,
    /// Count of worker threads set manually.
    Manual(usize),
}

impl From<ThreadCount> for Option<usize> {
    fn from(value: ThreadCount) -> Self {
        match value {
            ThreadCount::Auto => None,
            ThreadCount::Manual(count) => Some(count),
        }
    }
}

fn parse_thread_count(s: &str) -> anyhow::Result<ThreadCount> {
    if s.trim().eq_ignore_ascii_case("auto") {
        return Ok(ThreadCount::Auto);
    }

    Ok(s.parse::<usize>().map(ThreadCount::Manual)?)
}<|MERGE_RESOLUTION|>--- conflicted
+++ resolved
@@ -70,10 +70,8 @@
     #[arg(long, env = "START_AUTHORITY_SET_ID")]
     pub start_authority_set_id: Option<u64>,
 
-<<<<<<< HEAD
     /// An address of bridging payment contract for priority processing of merkle-roots when needed.
     pub bridging_payment_address: Option<String>,
-=======
     #[arg(
         help = "Spike window used to cutoff old events to not trigger false spikes",
         value_parser = humantime::parse_duration, default_value="15m")]
@@ -101,7 +99,6 @@
     )]
     pub check_interval: Duration,
 
->>>>>>> 1cfcb999
     /// Authorization token for web-server
     #[arg(long, env)]
     pub web_server_token: String,
