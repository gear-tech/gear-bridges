--- conflicted
+++ resolved
@@ -1,20 +1,9 @@
-<<<<<<< HEAD
-use crate::message_relayer::common::{
-    ethereum::{accumulator::Accumulator, message_sender::MessageSender},
-    gear::merkle_proof_fetcher::MerkleProofFetcher,
-    AuthoritySetId, GearBlockNumber, MessageInBlock, RelayedMerkleRoot,
-};
-use alloy::providers::{PendingTransactionBuilder, Provider};
-=======
->>>>>>> 2a4f103e
 use ethereum_client::EthApi;
 use gear_common::ApiProviderConnection;
 use primitive_types::U256;
 use std::sync::Arc;
 use tokio::sync::mpsc;
 
-<<<<<<< HEAD
-=======
 use crate::message_relayer::{
     common::{
         ethereum::{
@@ -23,11 +12,19 @@
         gear::merkle_proof_fetcher::MerkleProofFetcher,
         AuthoritySetId, GearBlockNumber, MessageInBlock, RelayedMerkleRoot,
     },
-    eth_to_gear::api_provider::ApiProviderConnection,
     gear_to_eth::{storage::NoStorage, tx_manager::TransactionManager},
 };
+/*
+use crate::message_relayer::{
+    eth_to_gear::api_provider::ApiProviderConnection,
+    ethereum::{
+        accumulator::Accumulator, message_sender::MessageSender, status_fetcher::StatusFetcher,
+    },
+    gear::merkle_proof_fetcher::MerkleProofFetcher,
+    gear_to_eth::{storage::NoStorage, tx_manager::TransactionManager},
+    AuthoritySetId, GearBlockNumber, MessageInBlock, RelayedMerkleRoot,
+};*/
 
->>>>>>> 2a4f103e
 pub async fn relay(
     api_provider: ApiProviderConnection,
     eth_api: EthApi,
