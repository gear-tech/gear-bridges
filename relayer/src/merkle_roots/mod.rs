--- conflicted
+++ resolved
@@ -1,5 +1,5 @@
 use crate::{
-    cli::{GearEthCoreArgs, DEFAULT_COUNT_CONFIRMATIONS},
+    cli::{GearEthCoreArgs, DEFAULT_COUNT_CONFIRMATIONS, DEFAULT_COUNT_THREADS},
     common::{BASE_RETRY_DELAY, MAX_RETRIES},
     merkle_roots::{
         authority_set_sync::AuthoritySetSyncIo, eras::SealedNotFinalizedEra,
@@ -73,24 +73,12 @@
         eth_api: EthApi,
         http: UnboundedReceiver<MerkleRootsRequest>,
         storage: Arc<MerkleRootStorage>,
-<<<<<<< HEAD
         options: MerkleRootRelayerOptions,
-=======
-        genesis_config: GenesisConfig,
-        last_sealed: Option<u64>,
-        confirmations: u64,
-
-        count_thread: Option<usize>,
->>>>>>> 66c952f0
     ) -> Self {
         let block_listener = BlockListener::new(api_provider.clone(), storage.clone());
 
         let merkle_roots =
-<<<<<<< HEAD
             MerkleRootRelayer::new(api_provider.clone(), storage.clone(), options).await;
-=======
-            MerkleRootRelayer::new(api_provider.clone(), storage.clone(), count_thread).await;
->>>>>>> 66c952f0
 
         let authority_set_sync = authority_set_sync::AuthoritySetSync::new(
             api_provider.clone(),
@@ -99,12 +87,11 @@
         )
         .await;
 
-<<<<<<< HEAD
-        let prover = prover::FinalityProver::new(api_provider.clone(), options.genesis_config);
-=======
-        let prover =
-            prover::FinalityProver::new(api_provider.clone(), genesis_config, count_thread);
->>>>>>> 66c952f0
+        let prover = prover::FinalityProver::new(
+            api_provider.clone(),
+            options.genesis_config,
+            options.count_thread,
+        );
 
         let submitter =
             submitter::MerkleRootSubmitter::new(eth_api.clone(), storage, options.confirmations);
@@ -172,24 +159,14 @@
     options: MerkleRootRelayerOptions,
 
     save_interval: Interval,
-<<<<<<< HEAD
     main_interval: Interval,
-=======
-
-    count_thread: Option<usize>,
->>>>>>> 66c952f0
 }
 
 impl MerkleRootRelayer {
     pub async fn new(
         api_provider: ApiProviderConnection,
         storage: Arc<MerkleRootStorage>,
-<<<<<<< HEAD
         options: MerkleRootRelayerOptions,
-=======
-
-        count_thread: Option<usize>,
->>>>>>> 66c952f0
     ) -> MerkleRootRelayer {
         let mut save_interval = tokio::time::interval(options.save_interval);
         save_interval.set_missed_tick_behavior(MissedTickBehavior::Delay);
@@ -211,7 +188,6 @@
 
             options,
             save_interval,
-<<<<<<< HEAD
             main_interval,
         }
     }
@@ -225,9 +201,6 @@
             } else {
                 break;
             }
-=======
-            count_thread,
->>>>>>> 66c952f0
         }
     }
 
@@ -419,12 +392,8 @@
             Some(last_sealed),
             self.api_provider.clone(),
             eth_api,
-<<<<<<< HEAD
             self.options.genesis_config,
-=======
-            genesis_config,
-            self.count_thread,
->>>>>>> 66c952f0
+            self.options.count_thread,
         )
         .await?
         .seal(self.storage.proofs.clone());
@@ -1006,6 +975,7 @@
     pub genesis_config: GenesisConfig,
     pub last_sealed: Option<u64>,
     pub confirmations: u64,
+    pub count_thread: Option<usize>,
 }
 
 impl MerkleRootRelayerOptions {
@@ -1031,6 +1001,10 @@
             },
             last_sealed: config.start_authority_set_id,
             confirmations: config.confirmations_merkle_root.unwrap_or(DEFAULT_COUNT_CONFIRMATIONS),
+            count_thread: match config.thread_count {
+                None => Some(DEFAULT_COUNT_THREADS),
+                Some(thread_count) => thread_count.into(),
+            }
         })
     }
 }
