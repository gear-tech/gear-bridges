--- conflicted
+++ resolved
@@ -195,19 +195,18 @@
         .context("Finalized block is None")
 }
 
-<<<<<<< HEAD
 pub async fn latest_block(provider: impl Provider) -> AnyResult<Block> {
     provider
         .get_block_by_number(BlockNumberOrTag::Latest)
         .await?
         .context("Latest block is None")
-=======
+}
+
 pub async fn safe_block(provider: impl Provider) -> AnyResult<Block> {
     provider
         .get_block_by_number(BlockNumberOrTag::Safe)
         .await?
         .context("Safe block is None")
->>>>>>> cc3bbbbe
 }
 
 pub async fn get_block(provider: impl Provider, block: u64) -> AnyResult<Block> {
@@ -397,13 +396,12 @@
             .number)
     }
 
-<<<<<<< HEAD
     pub async fn latest_block_number(&self) -> AnyResult<u64> {
         Ok(self::latest_block(self.raw_provider()).await?.header.number)
-=======
+    }
+
     pub async fn safe_block_number(&self) -> AnyResult<u64> {
         Ok(self::safe_block(self.raw_provider()).await?.header.number)
->>>>>>> cc3bbbbe
     }
 
     #[allow(clippy::too_many_arguments)]
