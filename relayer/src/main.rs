--- conflicted
+++ resolved
@@ -18,15 +18,9 @@
 };
 use primitive_types::U256;
 use proof_storage::{FileSystemProofStorage, GearProofStorage, ProofStorage};
-<<<<<<< HEAD
-use prover::proving::GenesisConfig;
+use prover::{consts::SIZE_THREAD_STACK_MIN, proving::GenesisConfig};
 use relayer::{merkle_roots::MerkleRootRelayerOptions, *};
-use std::{collections::HashSet, net::TcpListener, str::FromStr, sync::Arc, time::Duration};
-=======
-use prover::{consts::SIZE_THREAD_STACK_MIN, proving::GenesisConfig};
-use relayer::*;
 use std::{collections::HashSet, env, net::TcpListener, str::FromStr, sync::Arc, time::Duration};
->>>>>>> 66c952f0
 use tokio::{sync::mpsc, task, time};
 use utils_prometheus::MetricsBuilder;
 
@@ -101,18 +95,7 @@
                 eth_api,
                 receiver,
                 storage,
-<<<<<<< HEAD
                 options,
-=======
-                genesis_config,
-                args.start_authority_set_id,
-                args.confirmations_merkle_root
-                    .unwrap_or(DEFAULT_COUNT_CONFIRMATIONS),
-                match args.thread_count {
-                    None => Some(DEFAULT_COUNT_THREADS),
-                    Some(thread_count) => thread_count.into(),
-                },
->>>>>>> 66c952f0
             )
             .await;
 
