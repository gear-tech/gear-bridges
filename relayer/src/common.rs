use std::{sync::Arc, time::Duration};

use alloy::transports::{RpcError, TransportErrorKind};
use prover::proving::GenesisConfig;

use crate::{
    proof_storage::ProofStorage,
    prover_interface::{self, FinalProof},
};
use parity_scale_codec::Encode;
use ethereum_client::{EthApi, TxHash};
use gear_rpc_client::GearApi;

pub(crate) type SyncStepCount = usize;

pub(crate) async fn sync_authority_set_id(
    gear_api: &GearApi,
    proof_storage: &Arc<dyn ProofStorage>,
    genesis_config: GenesisConfig,
    latest_authority_set_id: u64,
    latest_proven_authority_set_id: Option<u64>,

    count_thread: Option<usize>,
) -> anyhow::Result<SyncStepCount> {
    log::trace!("pub(crate) async fn sync_authority_set_id( genesis_config = {genesis_config:?}");

    let latest_proven = genesis_config.authority_set_id + 1;
    let Some(latest_proven) = latest_proven_authority_set_id else {
        log::trace!("pub(crate) async fn sync_authority_set_id( latest_authority_set_id = {latest_authority_set_id}");

        if latest_authority_set_id <= genesis_config.authority_set_id {
            log::warn!(
                "Network haven't reached authority set id #(GENESIS + 1). \
                Current authority set id: {}, genesis: {}",
                latest_authority_set_id,
                genesis_config.authority_set_id,
            );
            return Ok(0);
        }

<<<<<<< HEAD
        let proof = prover_interface::prove_genesis(gear_api, genesis_config).await?;

        log::trace!("Init storage with proofs");
=======
        let proof = prover_interface::prove_genesis(gear_api, genesis_config, count_thread).await?;
>>>>>>> b3395b4f
        proof_storage
            .init(proof, genesis_config.authority_set_id)
            .await
            .unwrap();

        return Ok(1);
    };

    log::trace!("pub(crate) async fn sync_authority_set_id( latest_proven = {latest_proven}");

    if latest_proven < genesis_config.authority_set_id + 1 {
        panic!(
            "Invalid state of proof storage detected: \
            latest proven authority set id = {} \
            but genesis = {}. \
            Clean proof storage state and restart the relayer.",
            latest_proven, genesis_config.authority_set_id,
        );
    }

    if latest_proven < latest_authority_set_id {
        let mut proof = proof_storage
            .get_proof_for_authority_set_id(latest_proven)
            .await?;

        for set_id in latest_proven..latest_authority_set_id {
<<<<<<< HEAD
            log::info!(
                "Proving authority set change {} -> {}",
                set_id,
                set_id + 1
            );

            proof = prover_interface::prove_validator_set_change(gear_api, proof, set_id).await?;
=======
            proof =
                prover_interface::prove_validator_set_change(gear_api, proof, set_id, count_thread)
                    .await?;
>>>>>>> b3395b4f
            proof_storage
                .update(proof.proof.clone(), set_id + 1)
                .await?;
        }

        let step_count = latest_authority_set_id - latest_proven;
        return Ok(step_count as usize);
    }

    if latest_proven == latest_authority_set_id {
        return Ok(0);
    }

    panic!(
        "Invalid state of proof storage detected: \
        latest proven authority set id = {latest_proven} \
        but latest authority set id on VARA = {latest_authority_set_id}. \
        Clean proof storage state and restart the relayer."
    )
}

pub(crate) async fn submit_merkle_root_to_ethereum(
    eth_api: &EthApi,
    proof: FinalProof,
) -> Result<TxHash, ethereum_client::Error> {
    log::info!(
        "Submitting merkle root {} at block #{} to ethereum",
        hex::encode(proof.merkle_root),
        proof.block_number
    );

    let tx_hash = eth_api
        .provide_merkle_root(proof.block_number, proof.merkle_root, proof.proof)
        .await?;

    Ok(tx_hash)
}

pub(crate) fn is_rpc_transport_error_recoverable(err: &RpcError<TransportErrorKind>) -> bool {
    match err {
        RpcError::Transport(transport) => match transport {
            TransportErrorKind::MissingBatchResponse(_) => true,
            TransportErrorKind::BackendGone => true,
            TransportErrorKind::PubsubUnavailable => false,
            TransportErrorKind::HttpError(_) => false,
            TransportErrorKind::Custom(_) => false,
            _ => false,
        },
        _ => false,
    }
}

pub(crate) fn is_transport_error_recoverable(err: &anyhow::Error) -> bool {
    if let Some(ethereum_client::Error::ErrorInHTTPTransport(err)) =
        err.downcast_ref::<ethereum_client::Error>()
    {
        return is_rpc_transport_error_recoverable(err);
    }

    // raw provider calls return `RpcError`.
    if let Some(err) = err.downcast_ref::<RpcError<TransportErrorKind>>() {
        return is_rpc_transport_error_recoverable(err);
    }

    // sails calls return gclient error which can contain subxt error with rpc transport error
    if let Some(gclient::Error::Subxt(err)) = err.downcast_ref::<gclient::Error>() {
        if err.is_disconnected_will_reconnect() {
            return true;
        }
        if let subxt::Error::Rpc(rpc) = &**err {
            match rpc {
                subxt::error::RpcError::SubscriptionDropped => return true,
                subxt::error::RpcError::DisconnectedWillReconnect(_) => return true,
                _ => (),
            }
        }
    }

    false
}

pub struct BlockRange {
    pub from: u64,
    pub to: u64,
}

/// Creates BlockRange that does not exceed the maximum allowed range (i.e. to avoid
/// an error 'server returned an error response: error code -32602: query exceeds max block range 100000').
pub fn create_range(from: Option<u64>, latest: u64) -> BlockRange {
    let Some(from) = from else {
        return BlockRange {
            from: latest,
            to: latest,
        };
    };

    let block_to_max = from + 99_999;
    let block_to = if block_to_max > latest {
        latest
    } else {
        block_to_max
    };

    BlockRange { from, to: block_to }
}

pub const MAX_RETRIES: u32 = 10;
pub const BASE_RETRY_DELAY: Duration = Duration::from_secs(10);<|MERGE_RESOLUTION|>--- conflicted
+++ resolved
@@ -38,13 +38,9 @@
             return Ok(0);
         }
 
-<<<<<<< HEAD
-        let proof = prover_interface::prove_genesis(gear_api, genesis_config).await?;
+        let proof = prover_interface::prove_genesis(gear_api, genesis_config, count_thread).await?;
 
         log::trace!("Init storage with proofs");
-=======
-        let proof = prover_interface::prove_genesis(gear_api, genesis_config, count_thread).await?;
->>>>>>> b3395b4f
         proof_storage
             .init(proof, genesis_config.authority_set_id)
             .await
@@ -71,19 +67,16 @@
             .await?;
 
         for set_id in latest_proven..latest_authority_set_id {
-<<<<<<< HEAD
             log::info!(
                 "Proving authority set change {} -> {}",
                 set_id,
                 set_id + 1
             );
 
-            proof = prover_interface::prove_validator_set_change(gear_api, proof, set_id).await?;
-=======
             proof =
                 prover_interface::prove_validator_set_change(gear_api, proof, set_id, count_thread)
                     .await?;
->>>>>>> b3395b4f
+
             proof_storage
                 .update(proof.proof.clone(), set_id + 1)
                 .await?;
