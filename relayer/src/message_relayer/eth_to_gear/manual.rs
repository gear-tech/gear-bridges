--- conflicted
+++ resolved
@@ -33,14 +33,6 @@
     receiver_route: Vec<u8>,
 
     tx_hash: TxHash,
-<<<<<<< HEAD
-    slot: u64,
-) {
-    let gear_block_listener = GearBlockListener::new(
-        api_provider.clone(),
-        Arc::new(crate::message_relayer::common::gear::block_storage::NoStorage),
-    );
-=======
 ) -> AnyResult<()> {
     let tx = eth_api
         .get_transaction_by_hash(tx_hash)
@@ -61,8 +53,10 @@
         EthereumSlotNumber(block_timestamp.saturating_sub(genesis_time) / SECONDS_PER_SLOT);
     log::info!(r#"Slot number of the transaction ("{tx_hash}") block is {slot_number}"#);
 
-    let gear_block_listener = GearBlockListener::new(provider_connection.clone());
->>>>>>> 1da48f6b
+    let gear_block_listener = GearBlockListener::new(
+        provider_connection.clone(),
+        Arc::new(crate::message_relayer::common::gear::block_storage::NoStorage),
+    );
 
     let checkpoints_extractor = CheckpointsExtractor::new(checkpoint_light_client_address);
 
