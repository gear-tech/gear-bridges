use crate::{
    common::MAX_RETRIES,
    message_relayer::common::{
        ethereum::{
            accumulator::Accumulator, merkle_root_extractor::MerkleRootExtractor,
            message_sender::MessageSender, status_fetcher::StatusFetcher,
        },
<<<<<<< HEAD
        gear::{
            block_listener::BlockListener as GearBlockListener,
            merkle_proof_fetcher::MerkleProofFetcher, message_data_extractor::MessageDataExtractor,
            message_paid_event_extractor::MessagePaidEventExtractor,
            message_queued_event_extractor::MessageQueuedEventExtractor,
        },
        paid_messages_filter::PaidMessagesFilter,
        web_request::Message,
        AuthoritySetId, GearBlockNumber, MessageInBlock, RelayedMerkleRoot,
=======
        eth_to_gear::api_provider::ApiProviderConnection,
        gear_to_eth::{storage::JSONStorage, tx_manager::TransactionManager},
>>>>>>> 2a4f103e
    },
};
use anyhow::Result as AnyResult;
use ethereum_client::EthApi;
use gclient::ext::sp_runtime::AccountId32;
use gear_common::ApiProviderConnection;
use primitive_types::H256;
use std::{collections::HashSet, iter, path::Path, sync::Arc};
use tokio::{
    sync::mpsc::{self, UnboundedReceiver, UnboundedSender},
    task, time,
};
use utils_prometheus::MeteredService;

pub struct Relayer {
    gear_block_listener: GearBlockListener,

    listener_message_queued: MessageQueuedEventExtractor,
    message_paid_listener: MessagePaidEventExtractor,

    paid_messages_filter: PaidMessagesFilter,

    merkle_root_extractor: MerkleRootExtractor,
    message_sender: MessageSender,

    proof_fetcher: MerkleProofFetcher,
    status_fetcher: StatusFetcher,

    accumulator: Accumulator,
    message_data_extractor: MessageDataExtractor,
    message_queued_receiver: UnboundedReceiver<MessageInBlock>,
    message_receiver: UnboundedReceiver<MessageInBlock>,

    tx_manager: TransactionManager,
}

impl MeteredService for Relayer {
    fn get_sources(&self) -> impl IntoIterator<Item = Box<dyn prometheus::core::Collector>> {
        iter::empty()
            .chain(self.gear_block_listener.get_sources())
            .chain(self.listener_message_queued.get_sources())
            .chain(self.message_paid_listener.get_sources())
            .chain(self.paid_messages_filter.get_sources())
            .chain(self.merkle_root_extractor.get_sources())
            .chain(self.message_sender.get_sources())
            .chain(self.accumulator.get_sources())
    }
}

impl Relayer {
    #[allow(clippy::too_many_arguments)]
    pub async fn new(
        eth_api: EthApi,
        bridging_payment_address: H256,
        api_provider: ApiProviderConnection,
        confirmations_merkle_root: u64,
        confirmations_status: u64,
        excluded_from_fees: HashSet<AccountId32>,
        receiver: UnboundedReceiver<Message>,
        storage_path: impl AsRef<Path>,
    ) -> AnyResult<Self> {
        let storage = Arc::new(JSONStorage::new(storage_path));
        let tx_manager = TransactionManager::new(storage.clone());
        if let Err(e) = tx_manager.load_from_storage().await {
            log::warn!("Failed to load transaction manager state: {e}");
        }

        let gear_block_listener = GearBlockListener::new(api_provider.clone(), storage.clone());

        let (message_queued_sender, message_queued_receiver) = mpsc::unbounded_channel();
        let listener_message_queued =
            MessageQueuedEventExtractor::new(api_provider.clone(), message_queued_sender, storage);

        let message_paid_listener = MessagePaidEventExtractor::new(bridging_payment_address);

        let paid_messages_filter = PaidMessagesFilter::new(excluded_from_fees);

        let (roots_sender, roots_receiver) = mpsc::unbounded_channel();
        let merkle_root_extractor = MerkleRootExtractor::new(
            eth_api.clone(),
            api_provider.clone(),
            confirmations_merkle_root,
            roots_sender.clone(),
        );

        let message_sender = MessageSender::new(MAX_RETRIES, eth_api.clone());

        let proof_fetcher = MerkleProofFetcher::new(api_provider.clone());
        let status_fetcher = StatusFetcher::new(eth_api.clone(), confirmations_status);

        let (messages_sender, messages_receiver) = mpsc::unbounded_channel();
        let accumulator = Accumulator::new(roots_receiver, tx_manager.merkle_roots.clone());

        let message_data_extractor =
            MessageDataExtractor::new(api_provider.clone(), messages_sender, receiver);

        task::spawn(self::fetch_merkle_roots(
            eth_api,
            api_provider,
            roots_sender,
        ));

        Ok(Self {
            gear_block_listener,

            listener_message_queued,
            message_paid_listener,

            paid_messages_filter,

            merkle_root_extractor,
            message_sender,

            proof_fetcher,
            status_fetcher,
            accumulator,
            message_queued_receiver,
            message_data_extractor,
            message_receiver: messages_receiver,

            tx_manager,
        })
    }

    pub async fn run(self) {
        let [gear_blocks_0, gear_blocks_1] = self.gear_block_listener.run().await;

        let message_paid_receiver = self.message_paid_listener.run(gear_blocks_1).await;
        self.listener_message_queued.spawn(gear_blocks_0);

        self.paid_messages_filter.spawn(
            self.message_queued_receiver,
            message_paid_receiver,
            self.message_data_extractor.sender().clone(),
        );
        self.merkle_root_extractor.spawn();
        let accumulator_io = self.accumulator.spawn();

        let proof_fetcher_io = self.proof_fetcher.spawn();
        let status_fetcher_io = self.status_fetcher.spawn();

        self.message_data_extractor.spawn();
        let message_sender_io = self.message_sender.spawn();

        if let Err(err) = self
            .tx_manager
            .run(
                accumulator_io,
                self.message_receiver,
                proof_fetcher_io,
                message_sender_io,
                status_fetcher_io,
            )
            .await
        {
            log::error!("Transaction manager exited with error: {err:?}");
        }
    }
}

async fn fetch_merkle_roots(
    eth_api: EthApi,
    api_provider: ApiProviderConnection,
    sender: UnboundedSender<RelayedMerkleRoot>,
) {
    if let Err(e) = fetch_merkle_roots_inner(eth_api, api_provider, sender).await {
        log::error!("Task fetch_merkle_roots failed: {e:?}");
    }
}

async fn fetch_merkle_roots_inner(
    eth_api: EthApi,
    api_provider: ApiProviderConnection,
    sender: UnboundedSender<RelayedMerkleRoot>,
) -> AnyResult<()> {
    const COUNT: u64 = 2_000;

    let block_finalized = eth_api.finalized_block_number().await?;
    let gear_api = api_provider.client();

    for i in 0..50 {
        let block_range = crate::common::create_range(
            (block_finalized - (i + 1) * COUNT).into(),
            block_finalized - i * COUNT,
        );
        let merkle_roots = eth_api
            .fetch_merkle_roots_in_range(block_range.from, block_range.to)
            .await?;

        let len = merkle_roots.len();
        log::trace!("Found {len} entry(ies) with merkle roots (i = {i})");
        for (root, _block_number_eth) in merkle_roots {
            let block_hash = gear_api
                .block_number_to_hash(root.block_number as u32)
                .await?;
            let authority_set_id = gear_api.signed_by_authority_set_id(block_hash).await?;

            sender.send(RelayedMerkleRoot {
                block: GearBlockNumber(root.block_number as u32),
                block_hash,
                authority_set_id: AuthoritySetId(authority_set_id),
                merkle_root: root.merkle_root,
            })?;
        }

        log::trace!("Successfuly sent {len} merkle root entry(ies) (i = {i})");

        time::sleep(time::Duration::from_secs(5)).await;
    }

    Ok(())
}<|MERGE_RESOLUTION|>--- conflicted
+++ resolved
@@ -1,24 +1,22 @@
 use crate::{
     common::MAX_RETRIES,
-    message_relayer::common::{
-        ethereum::{
-            accumulator::Accumulator, merkle_root_extractor::MerkleRootExtractor,
-            message_sender::MessageSender, status_fetcher::StatusFetcher,
+    message_relayer::{
+        common::{
+            ethereum::{
+                accumulator::Accumulator, merkle_root_extractor::MerkleRootExtractor,
+                message_sender::MessageSender, status_fetcher::StatusFetcher,
+            },
+            gear::{
+                block_listener::BlockListener, merkle_proof_fetcher::MerkleProofFetcher,
+                message_data_extractor::MessageDataExtractor,
+                message_paid_event_extractor::MessagePaidEventExtractor,
+                message_queued_event_extractor::MessageQueuedEventExtractor,
+            },
+            paid_messages_filter::PaidMessagesFilter,
+            web_request::Message,
+            AuthoritySetId, GearBlockNumber, MessageInBlock, RelayedMerkleRoot,
         },
-<<<<<<< HEAD
-        gear::{
-            block_listener::BlockListener as GearBlockListener,
-            merkle_proof_fetcher::MerkleProofFetcher, message_data_extractor::MessageDataExtractor,
-            message_paid_event_extractor::MessagePaidEventExtractor,
-            message_queued_event_extractor::MessageQueuedEventExtractor,
-        },
-        paid_messages_filter::PaidMessagesFilter,
-        web_request::Message,
-        AuthoritySetId, GearBlockNumber, MessageInBlock, RelayedMerkleRoot,
-=======
-        eth_to_gear::api_provider::ApiProviderConnection,
         gear_to_eth::{storage::JSONStorage, tx_manager::TransactionManager},
->>>>>>> 2a4f103e
     },
 };
 use anyhow::Result as AnyResult;
@@ -34,7 +32,7 @@
 use utils_prometheus::MeteredService;
 
 pub struct Relayer {
-    gear_block_listener: GearBlockListener,
+    gear_block_listener: BlockListener,
 
     listener_message_queued: MessageQueuedEventExtractor,
     message_paid_listener: MessagePaidEventExtractor,
@@ -86,7 +84,7 @@
             log::warn!("Failed to load transaction manager state: {e}");
         }
 
-        let gear_block_listener = GearBlockListener::new(api_provider.clone(), storage.clone());
+        let gear_block_listener = BlockListener::new(api_provider.clone(), storage.clone());
 
         let (message_queued_sender, message_queued_receiver) = mpsc::unbounded_channel();
         let listener_message_queued =
