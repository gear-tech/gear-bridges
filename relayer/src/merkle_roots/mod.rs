use crate::{
    cli::{GearEthCoreArgs, DEFAULT_COUNT_CONFIRMATIONS, DEFAULT_COUNT_THREADS},
    common::{BASE_RETRY_DELAY, MAX_RETRIES},
    merkle_roots::{
        authority_set_sync::AuthoritySetSyncIo, eras::SealedNotFinalizedEra,
        prover::FinalityProverIo,
    },
    message_relayer::{
        common::{
            gear::block_listener::BlockListener,
            web_request::{MerkleRootsRequest, MerkleRootsResponse},
            GearBlock,
        },
        eth_to_gear::api_provider::ApiProviderConnection,
    },
    proof_storage::ProofStorageError,
    prover_interface::FinalProof,
};
<<<<<<< HEAD

use ::prover::proving::GenesisConfig;
=======
use ::prover::{
    consts::BLAKE2_DIGEST_SIZE,
    proving::{GenesisConfig, ProofWithCircuitData},
};
>>>>>>> 1cfcb999
use anyhow::Context;
use ethereum_client::EthApi;
use primitive_types::{H256, U256};
use serde::{Deserialize, Serialize};
use std::{
    collections::{BTreeMap, HashMap, VecDeque},
    sync::Arc,
    time::{Duration, Instant},
};
use storage::MerkleRootStorage;
use submitter::SubmitterIo;
use tokio::{
    sync::{
        broadcast::{error::RecvError, Receiver},
        mpsc::UnboundedReceiver,
    },
    time::{Interval, MissedTickBehavior},
};
use utils_prometheus::MeteredService;

pub mod authority_set_sync;
pub mod eras;
pub mod prover;
pub mod storage;
pub mod submitter;

pub struct Relayer {
    merkle_roots: MerkleRootRelayer,
    authority_set_sync: authority_set_sync::AuthoritySetSync,
    prover: prover::FinalityProver,
    submitter: submitter::MerkleRootSubmitter,
    block_listener: BlockListener,

    eth_api: EthApi,
    http: UnboundedReceiver<MerkleRootsRequest>,
}

impl MeteredService for Relayer {
    fn get_sources(&self) -> impl IntoIterator<Item = Box<dyn prometheus::core::Collector>> {
        self.authority_set_sync
            .get_sources()
            .into_iter()
            .chain(self.submitter.get_sources())
    }
}

impl Relayer {
    #[allow(clippy::too_many_arguments)]
    pub async fn new(
        api_provider: ApiProviderConnection,
        eth_api: EthApi,
        http: UnboundedReceiver<MerkleRootsRequest>,
        storage: Arc<MerkleRootStorage>,
        options: MerkleRootRelayerOptions,
    ) -> Self {
        let block_listener = BlockListener::new(api_provider.clone(), storage.clone());

        let merkle_roots =
            MerkleRootRelayer::new(api_provider.clone(), storage.clone(), options).await;

        let authority_set_sync = authority_set_sync::AuthoritySetSync::new(
            api_provider.clone(),
            storage.proofs.clone(),
            options.genesis_config,
        )
        .await;

        let prover = prover::FinalityProver::new(
            api_provider.clone(),
            options.genesis_config,
            options.count_thread,
        );

        let submitter =
            submitter::MerkleRootSubmitter::new(eth_api.clone(), storage, options.confirmations);

        Self {
            merkle_roots,
            authority_set_sync,
            prover,
            submitter,
            block_listener,

            eth_api,
            http,
        }
    }

    pub async fn run(self) -> anyhow::Result<()> {
        let Self {
            merkle_roots,
            authority_set_sync,
            prover,
            submitter,
            block_listener,

            eth_api,
            http,
        } = self;

        let [blocks0, blocks1] = block_listener.run().await;

        //let sealed_eras = eras.seal(merkle_roots.storage.proofs.clone());
        let authority_set_sync = authority_set_sync.run(blocks1);
        let prover = prover.run();
        let submitter = submitter.run();

        merkle_roots
            .run(
                blocks0,
                submitter,
                prover,
                authority_set_sync,
                http,
                eth_api,
            )
            .await
    }
}

const MIN_MAIN_LOOP_DURATION: Duration = Duration::from_secs(5);

pub struct MerkleRootRelayer {
    api_provider: ApiProviderConnection,

    storage: Arc<MerkleRootStorage>,

    roots: HashMap<H256, MerkleRoot>,

    /// Set of blocks that are waiting for authority set sync.
    waiting_for_authority_set_sync: BTreeMap<u64, Vec<GearBlock>>,

    first_pending_timestamp: Option<Instant>,
    queued_root_timestamps: VecDeque<Instant>,
    merkle_root_batch: Vec<PendingMerkleRoot>,

    options: MerkleRootRelayerOptions,

    save_interval: Interval,
    main_interval: Interval,
}

impl MerkleRootRelayer {
    pub async fn new(
        api_provider: ApiProviderConnection,
        storage: Arc<MerkleRootStorage>,
        options: MerkleRootRelayerOptions,
    ) -> MerkleRootRelayer {
        let mut save_interval = tokio::time::interval(options.save_interval);
        save_interval.set_missed_tick_behavior(MissedTickBehavior::Delay);

        let mut main_interval = tokio::time::interval(options.check_interval);
        main_interval.set_missed_tick_behavior(MissedTickBehavior::Delay);

        MerkleRootRelayer {
            api_provider,

            roots: HashMap::new(),
            storage,

            waiting_for_authority_set_sync: BTreeMap::new(),

            first_pending_timestamp: None,
            queued_root_timestamps: VecDeque::with_capacity(8),
            merkle_root_batch: Vec::with_capacity(8),

            options,
            save_interval,
            main_interval,
        }
    }

    fn prune_old_timestamps(&mut self) {
        let cutoff_time = Instant::now() - self.options.spike_config.window;

        while let Some(&timestamp) = self.queued_root_timestamps.front() {
            if timestamp < cutoff_time {
                self.queued_root_timestamps.pop_front();
            } else {
                break;
            }
        }
    }

    #[allow(clippy::too_many_arguments)]
    pub async fn run(
        mut self,
        mut blocks_rx: Receiver<GearBlock>,
        mut submitter: SubmitterIo,
        mut prover: FinalityProverIo,
        mut authority_set_sync: AuthoritySetSyncIo,
        mut http: UnboundedReceiver<MerkleRootsRequest>,

        eth_api: EthApi,
    ) -> anyhow::Result<()> {
        log::info!("Starting relayer");
        let mut roots = match self.storage.load().await {
            Ok(roots) => roots,
            Err(err) => {
                log::error!("Failed to load merkle roots from storage: {err}");
                Default::default()
            }
        };
        let gear_api = self.api_provider.client();
        let mut last_sealed = match self.options.last_sealed {
            Some(era) => era,
            None => {
                let block = gear_api
                    .latest_finalized_block()
                    .await
                    .context("Failed to get latest finalized block during startup")?;
                gear_api
                    .authority_set_id(block)
                    .await
                    .context("Failed to get authority set id for latest finalized block")?
            }
        };

        if self
            .storage
            .proofs
            .get_latest_authority_set_id()
            .await
            .is_none()
        {
            log::info!("Proof storage is empty, syncing authority sets from genesis");
            authority_set_sync.initialize();
        }

        let gear_api = self.api_provider.client();

        for (hash, merkle_root) in roots.drain() {
            let block_number = merkle_root.block_number;
            let block_hash = merkle_root.block_hash;

            let mut reinstate = |status: MerkleRootStatus| {
                self.roots.insert(
                    hash,
                    MerkleRoot {
                        queue_id: 0,
                        block_number,
                        block_hash,
                        status,
                        message_nonces: Vec::new(),
                        proof: merkle_root.proof.clone(),
                        http_requests: Vec::new(),
                    },
                );
            };

            match &merkle_root.status {
                // most likely will need to wait for era sealing rather than authority set sync
                MerkleRootStatus::WaitForAuthoritySetSync(id, _) => {
                    log::info!(
                        "Merkle root {hash} for block #{block_number} is waiting for authority set sync with id {id}"
                    );

                    let block = gear_api.get_block_at(block_hash).await?;
                    let block = GearBlock::from_subxt_block(block).await?;

                    match self
                        .storage
                        .proofs
                        .get_proof_for_authority_set_id(*id)
                        .await
                    {
                        Ok(authority_set_proof) => {
                            reinstate(MerkleRootStatus::GenerateProof);

                            if !prover.prove(
                                block_number,
                                block_hash,
                                hash,
                                authority_set_proof,
                                merkle_root.queue_id,
                                false,
                            ) {
                                log::error!("Prover connection closed, exiting...");
                                return Ok(());
                            }
                        }
                        Err(_) => {
                            log::warn!("Authority set proof for #{id} not found, waiting for authority set sync");

                            reinstate(MerkleRootStatus::WaitForAuthoritySetSync(
                                *id,
                                block.number(),
                            ));

                            // if authority set is older than last sealed era we need to seal this
                            // authority set first.
                            if *id <= last_sealed {
                                last_sealed = *id - 1;
                            }

                            let force_sync = self
                                .storage
                                .proofs
                                .get_latest_authority_set_id()
                                .await
                                .is_some_and(|latest| *id > latest)
                                && *id > last_sealed;

                            self.waiting_for_authority_set_sync
                                .entry(*id)
                                .or_insert_with(|| {
                                    if force_sync {
                                        authority_set_sync.send(block.clone());
                                    }
                                    Vec::new()
                                })
                                .push(block);
                        }
                    }
                }

                MerkleRootStatus::GenerateProof => {
                    reinstate(MerkleRootStatus::GenerateProof);

                    log::info!(
                        "Merkle root {hash} for block #{block_number} is waiting for proof generation"
                    );

                    // if merkle root was saved in `generate proof` phase, it means
                    // that proof for authority set id is already generated and thus should be available in storage.
                    // If it is not found that is a hard error and storage should be fixed.
                    let signed_by_authority_set_id =
                        gear_api.signed_by_authority_set_id(block_hash).await?;
                    let inner_proof = self
                        .storage
                        .proofs
                        .get_proof_for_authority_set_id(signed_by_authority_set_id)
                        .await
                        .with_context(|| format!("Proof for authority set #{signed_by_authority_set_id} not found, please clean-up your storage and restart relayer"))?;

                    if !prover.prove(
                        block_number,
                        block_hash,
                        hash,
                        inner_proof,
                        merkle_root.queue_id,
                        false,
                    ) {
                        log::error!("Prover connection closed, exiting...");
                        return Ok(());
                    }
                }

                MerkleRootStatus::SubmitProof => {
                    log::info!(
                        "Merkle root {hash} for block #{block_number} is waiting for proof submission"
                    );
                    let proof = merkle_root
                        .proof
                        .clone()
                        .expect("proof should be available if root is in SubmitProof state; check your storage");

                    reinstate(MerkleRootStatus::SubmitProof);

                    if !submitter.submit_merkle_root(block_number, hash, proof) {
                        log::error!("Proof submitter connection closed, exiting");
                        return Ok(());
                    }
                }

                MerkleRootStatus::Failed(err) => {
                    reinstate(MerkleRootStatus::Failed(err.clone()));

                    log::error!("Merkle root {hash} for block #{block_number} failed: {err}");
                }

                MerkleRootStatus::Finalized => {
                    reinstate(MerkleRootStatus::Finalized);

                    log::info!("Merkle root {hash} for block #{block_number} is finalized");
                }
            }
        }

        let mut sealed_eras = eras::Eras::new(
            Some(last_sealed),
            self.api_provider.clone(),
            eth_api,
            self.options.genesis_config,
            self.options.count_thread,
        )
        .await?
        .seal(self.storage.proofs.clone());

        let mut attempts = 0;

        loop {
            attempts += 1;
            let now = Instant::now();

            if let Err(err) = self
                .run_inner(
                    &mut submitter,
                    &mut prover,
                    &mut blocks_rx,
                    &mut authority_set_sync,
                    &mut sealed_eras,
                    &mut http,
                )
                .await
            {
                let delay = BASE_RETRY_DELAY * 2u32.pow(attempts - 1);
                log::error!(
                    "Main loop error (attempt {attempts}/{MAX_RETRIES}): {err}. Retrying in {delay:?}..."
                );
                if attempts >= MAX_RETRIES {
                    log::error!("Max attempts reached. Exiting...");
                    return Err(err.context("Max attempts reached"));
                }
                tokio::time::sleep(delay).await;

                match self.api_provider.reconnect().await {
                    Ok(()) => {
                        log::info!("Merkle root relayer reconnected successfully");
                    }

                    Err(err) => {
                        log::error!("Failed to reconnect to Gear API: {err}");
                        return Err(err.context("Failed to reconnect to Gear API"));
                    }
                }
            } else {
                log::warn!("Gear block listener connection closed, exiting");
                return Ok(());
            }

            let main_loop_duration = now.elapsed();
            if main_loop_duration < MIN_MAIN_LOOP_DURATION {
                tokio::time::sleep(MIN_MAIN_LOOP_DURATION - main_loop_duration).await;
            }
        }
    }

    async fn run_inner(
        &mut self,
        submitter: &mut SubmitterIo,
        prover: &mut FinalityProverIo,
        blocks_rx: &mut Receiver<GearBlock>,
        authority_set_sync: &mut AuthoritySetSyncIo,
        sealed_eras: &mut UnboundedReceiver<SealedNotFinalizedEra>,
        http: &mut UnboundedReceiver<MerkleRootsRequest>,
    ) -> anyhow::Result<()> {
        loop {
            let result = self
                .process(
                    submitter,
                    prover,
                    blocks_rx,
                    authority_set_sync,
                    sealed_eras,
                    http,
                )
                .await;

            if let Err(err) = self.storage.save(&self.roots).await {
                log::error!("Failed to save block state: {err:?}");
            }

            match result {
                Ok(true) => continue,
                Ok(false) => return Ok(()),
                Err(err) => {
                    log::error!("Error processing blocks: {err}");
                    return Err(err);
                }
            }
        }
    }

    async fn process(
        &mut self,
        submitter: &mut SubmitterIo,
        prover: &mut FinalityProverIo,
        blocks_rx: &mut Receiver<GearBlock>,
        authority_set_sync: &mut AuthoritySetSyncIo,
        sealed_eras: &mut UnboundedReceiver<SealedNotFinalizedEra>,
        http: &mut UnboundedReceiver<MerkleRootsRequest>,
    ) -> anyhow::Result<bool> {
        tokio::select! {
            _ = self.save_interval.tick() => {
                log::trace!("60 seconds passed, saving current state");
                if let Err(err) = self.storage.save(&self.roots).await {
                    log::error!("Failed to save block state: {err:?}");
                }
            }

            _ = self.main_interval.tick() => {
                // prune old timestamps to not trigger spike when not necessary
                self.prune_old_timestamps();

                let is_spike = self.merkle_root_batch.iter().map(|root| root.nonces_count).sum::<usize>() >= self.options.spike_config.threshold;
                let is_timeout = self.first_pending_timestamp
                    .is_some_and(|t| t.elapsed() >= self.options.spike_config.timeout);

                if is_spike || is_timeout {
                    // consume the timestamp to not trigger timeout again immediately.
                    self.first_pending_timestamp.take();
                    let batch_size = self.merkle_root_batch.len();
                    if batch_size == 0 {
                        return Ok(true);
                    }
                    log::info!("Triggering proof generation. Batch size: {batch_size}, Reason: Spike={is_spike}, Timeout={is_timeout}");
                    // do not group blocks by authority set id, prover will do this for us.
                    for pending in self.merkle_root_batch.drain(..) {
                        if !prover.prove(
                            pending.block_number,
                            pending.block_hash,
                            pending.merkle_root,
                            pending.inner_proof,
                            pending.queue_id,
                            false,
                        ) {
                            log::warn!("Prover connection closed, exiting");
                            return Ok(false);
                        }
                    }
                }
            }

            req = http.recv() => {
                match req {
                    Some(req) => {
                        match req {
                            MerkleRootsRequest::GetMerkleRootProof {
                                block_number,
                                response
                            } => {
                                // filter by `proof.is_some()` since some old storage entries do not contain proofs in them.
                                if let Some((hash, root)) = self.roots.iter().find(|(_, r)| r.block_number == block_number).filter(|(_, r)| r.proof.is_some()) {
                                    if let MerkleRootStatus::Finalized = root.status {
                                        let Ok(_) = response.send(MerkleRootsResponse::MerkleRootProof {
                                            proof: root.proof.as_ref().map(|p| p.proof.clone()).expect("proof availability is checked above"),
                                            block_number: root.block_number,
                                            block_hash: root.block_hash,
                                            merkle_root: *hash,

                                        }) else {
                                            log::error!("HTTP response send failed");
                                            return Ok(false);
                                        };
                                        return Ok(true);
                                    }
                                }

                                let api = self.api_provider.client();
                                let block_hash = api.block_number_to_hash(block_number).await?;
                                let block = api.get_block_at(block_hash).await?;
                                let block = GearBlock::from_subxt_block(block).await?;

                                match self.try_proof_merkle_root(prover, authority_set_sync, block, false, true).await {
                                    Ok(Some((_queue_id, merkle_root))) => {
                                        if let Some(r) = self.roots.get_mut(&merkle_root) { r.http_requests.push(response) }
                                    }

                                    Ok(None) => {
                                        let Ok(_) = response.send(MerkleRootsResponse::NoMerkleRootOnBlock { block_number }) else {
                                            log::error!("HTTP response send failed");
                                            return Ok(false);
                                        };
                                    }
                                    Err(err) => {
                                        let Ok(_) = response.send(MerkleRootsResponse::NoMerkleRootOnBlock { block_number }) else {
                                            log::error!("HTTP response send failed");
                                            return Ok(false);
                                        };
                                        return Err(err);
                                    }
                                }
                            }
                        }
                    }


                    None => {
                        log::error!("Failed to receive HTTP request");
                        return Ok(false);
                    }
                }
            }

            block = blocks_rx.recv() => {
                match block {
                    Ok(block) => {
                        self.try_proof_merkle_root(prover, authority_set_sync, block, true, false).await?;
                    }

                    Err(RecvError::Lagged(n)) => {
                        log::warn!("Merkle root relayer lagged behind {n} blocks");
                        return Ok(true);
                    }

                    Err(RecvError::Closed) => {
                        log::warn!("Block listener connection closed, exiting");
                        return Ok(false);
                    }
                }
            }

            response = prover.recv() => {
                let Some(response) = response else {
                    log::warn!("Finality prover connection closed, exiting");
                    return Ok(false);
                };

                match response {
                    prover::Response::Single {
                        block_number,
                        merkle_root,
                        proof,
                    } => {
                        log::info!(
                            "Finality proof for block #{block_number} with merkle root {merkle_root} received");

                        self.roots.entry(merkle_root)
                            .and_modify(|merkle_root| {
                                merkle_root.status = MerkleRootStatus::SubmitProof;
                                merkle_root.proof = Some(proof.clone());
                            });


                        if !submitter.submit_merkle_root(block_number, merkle_root, proof) {
                            log::warn!("Proof submitter connection closed, exiting");
                            return Ok(false);
                        }
                    }

                    prover::Response::Batched {
                        block_number,
                        merkle_root,
                        proof,
                        batch_roots
                    } => {
                        log::info!("Finality proof for block #{block_number} with merkle root {merkle_root} received (will apply to {} blocks)", batch_roots.len());

                        for merkle_root in batch_roots {
                            log::debug!("Merkle-root {merkle_root} finalized as part of batch for block #{block_number}");
                            self.roots.entry(merkle_root)
                                .and_modify(|merkle_root| {
                                    merkle_root.status = MerkleRootStatus::Finalized;
                            });
                        }

                        self.roots.entry(merkle_root)
                            .and_modify(|merkle_root| {
                                merkle_root.status = MerkleRootStatus::SubmitProof;
                                merkle_root.proof = Some(proof.clone());
                            });

                        if !submitter.submit_merkle_root(block_number, merkle_root, proof) {
                            log::warn!("Proof submitter connection closed, exiting");
                            return Ok(false);
                        }
                    }
                }
            }


            Some(sealed_era) = sealed_eras.recv(), if !sealed_eras.is_closed() => {
                log::info!(
                    "Sealed era #{} at block #{} with merkle root {} received",
                    sealed_era.era,
                    sealed_era.merkle_root_block,
                    H256::from(sealed_era.proof.merkle_root)
                );
                if !submitter.submit_era_root(sealed_era.era, sealed_era.merkle_root_block, sealed_era.proof) {
                    log::warn!("Proof submitter connection closed, exiting");
                    return Ok(false);
                }
            }

            response = authority_set_sync.recv() => {
                let Some(response) = response else {
                    log::warn!("Authority set sync connection closed, exiting");
                    return Ok(false);
                };

                match response {
                    authority_set_sync::Response::AuthoritySetSynced(id, block) => {
                        self.storage.authority_set_processed(block).await;

                        let Some(mut to_submit) = self.waiting_for_authority_set_sync.remove(&id) else {
                            log::warn!("No blocks to sync for authority set #{id}");
                            return Ok(true)
                        };

                        log::info!("Authority set #{id} is synced, submitting {} blocks", to_submit.len());
                        while let Some(block) = to_submit.pop() {
                            self.try_proof_merkle_root(prover, authority_set_sync, block, false, false).await?;
                        }
                    }
                }
            }

            response = submitter.recv() => {
                let Some(response) = response else {
                    log::warn!("Proof submitter connection closed, exiting");
                    return Ok(false);
                };

                self.finalize_merkle_root(response).await?;
            }
        }
        Ok(true)
    }

    async fn finalize_merkle_root(&mut self, response: submitter::Response) -> anyhow::Result<()> {
        if let Some(era) = response.era {
            log::info!(
                "Era #{} merkle root {} for block #{} is finalized with status: {:?}",
                era,
                response.merkle_root,
                response.merkle_root_block,
                response.status,
            );
        }
        if let Some(merkle_root) = self.roots.get_mut(&response.merkle_root) {
            match response.status {
                submitter::ResponseStatus::Submitted => {
                    merkle_root.status = MerkleRootStatus::Finalized;
                    log::info!(
                        "Merkle root {} for block #{} is finalized",
                        response.merkle_root,
                        response.merkle_root_block
                    );
                    let proof = merkle_root
                        .proof
                        .as_ref()
                        .map(|p| p.proof.clone())
                        .expect("proof should be available if root is finalized");
                    for req in merkle_root.http_requests.drain(..) {
                        let Ok(_) = req.send(MerkleRootsResponse::MerkleRootProof {
                            proof: proof.clone(),
                            block_number: merkle_root.block_number,
                            block_hash: merkle_root.block_hash,
                            merkle_root: response.merkle_root,
                        }) else {
                            log::error!("HTTP response send failed");
                            return Err(anyhow::anyhow!("HTTP response send failed"));
                        };
                    }
                }

                submitter::ResponseStatus::Failed(err) => {
                    merkle_root.status = MerkleRootStatus::Failed(err.to_string());
                    log::error!(
                        "Failed to finalize merkle root {} for block #{}: {}",
                        response.merkle_root,
                        response.merkle_root_block,
                        err
                    );
                    for req in merkle_root.http_requests.drain(..) {
                        let Ok(_) = req.send(MerkleRootsResponse::Failed {
                            message: err.clone(),
                        }) else {
                            log::error!("HTTP response send failed");
                            return Err(anyhow::anyhow!("HTTP response send failed"));
                        };
                    }
                }
            }
        } else {
            log::warn!(
                "Merkle root {} for block #{} not found in storage",
                response.merkle_root,
                response.merkle_root_block
            );
        }

        Ok(())
    }

    /// Attempt to create proof for merkle root of `block`. If authority set that signed `block`
    /// is not yet proven, proof generation will be delayed until authority set is synced.
    async fn try_proof_merkle_root(
        &mut self,
        prover: &mut FinalityProverIo,
        authority_set_sync: &mut AuthoritySetSyncIo,
        block: GearBlock,
        batch: bool,
        priority: bool,
    ) -> anyhow::Result<Option<(u64, H256)>> {
        let Some((queue_id, merkle_root)) = storage::queue_merkle_root_changed(&block) else {
            return Ok(None);
        };

        let nonces = storage::message_queued_events_of(&block).collect::<Vec<_>>();

        // mark root processed so that we don't process the entire block again.
        self.storage.merkle_root_processed(block.number()).await;

        if let Err(err) = self.storage.save(&self.roots).await {
            log::error!("Failed to save block storage state: {err:?}");
        }

        if self.storage.is_merkle_root_submitted(merkle_root).await {
            log::info!(
                "Skipping merkle root {} for block #{} as there were no new messages",
                merkle_root,
                block.number()
            );
            return Ok(None);
        }

        let signed_by_authority_set_id = self
            .api_provider
            .client()
            .signed_by_authority_set_id(block.hash())
            .await?;

        match self
            .storage
            .proofs
            .get_proof_for_authority_set_id(signed_by_authority_set_id)
            .await
        {
            Ok(inner_proof) => {
                let block_number = block.number();
                let block_hash = block.hash();
                let nonces_count = nonces.len();
                self.roots.insert(
                    merkle_root,
                    MerkleRoot {
                        queue_id,
                        block_number,
                        block_hash,
                        status: MerkleRootStatus::GenerateProof,
                        message_nonces: nonces,
                        http_requests: Vec::new(),
                        proof: None,
                    },
                );
                if batch {
                    let now = Instant::now();

                    if self.merkle_root_batch.is_empty() {
                        self.first_pending_timestamp = Some(now);
                    }

                    log::info!("Merkle-root #{merkle_root} at block #{block_number} with queue #{queue_id} is enqueued for batch processing");

                    self.queued_root_timestamps.push_back(now);
                    self.merkle_root_batch.push(PendingMerkleRoot {
                        block_hash,
                        block_number,
                        merkle_root,
                        inner_proof,
                        nonces_count,
                        queue_id,
                    });
                    return Ok(Some((queue_id, merkle_root)));
                }
                log::info!("Proof for authority set #{signed_by_authority_set_id} is found, generating proof for merkle-root {merkle_root} at block #{block_number} with queue #{queue_id}");
                if !prover.prove(
                    block_number,
                    block_hash,
                    merkle_root,
                    inner_proof,
                    queue_id,
                    priority,
                ) {
                    log::error!("Prover connection closed, exiting...");
                    return Err(anyhow::anyhow!("Prover connection closed"));
                }
            }

            Err(ProofStorageError::NotInitialized) | Err(ProofStorageError::NotFound(_)) => {
                log::info!(
                    "Delaying proof generation for merkle root {} at block #{} until authority set #{} is synced",
                    merkle_root,
                    block.number(),
                    signed_by_authority_set_id,
                );
                self.roots.insert(
                    merkle_root,
                    MerkleRoot {
                        queue_id,
                        block_number: block.number(),
                        block_hash: block.hash(),
                        status: MerkleRootStatus::WaitForAuthoritySetSync(
                            signed_by_authority_set_id,
                            block.number(),
                        ),
                        message_nonces: nonces,
                        http_requests: Vec::new(),
                        proof: None,
                    },
                );

                let force_sync = self
                    .storage
                    .proofs
                    .get_latest_authority_set_id()
                    .await
                    .filter(|latest| signed_by_authority_set_id > *latest)
                    .is_some();

                self.waiting_for_authority_set_sync
                    .entry(signed_by_authority_set_id)
                    .or_insert_with(|| {
                        if force_sync {
                            authority_set_sync.send(block.clone());
                        }
                        Vec::new()
                    })
                    .push(block);
            }

            Err(err) => {
                self.roots.insert(
                    merkle_root,
                    MerkleRoot {
                        queue_id,
                        block_number: block.number(),
                        block_hash: block.hash(),
                        status: MerkleRootStatus::Failed(err.to_string()),
                        message_nonces: nonces,
                        http_requests: Vec::new(),
                        proof: None,
                    },
                );
                log::error!(
                    "Failed to get proof for authority set id {signed_by_authority_set_id}: {err}"
                );
                return Err(err.into());
            }
        }

        Ok(Some((queue_id, merkle_root)))
    }
}

#[derive(Serialize, Deserialize)]
pub struct MerkleRoot {
    pub block_number: u32,
    pub block_hash: H256,
    pub queue_id: u64,
    pub message_nonces: Vec<U256>,
    #[serde(skip)]
    pub http_requests: Vec<tokio::sync::oneshot::Sender<MerkleRootsResponse>>,
    #[serde(default)]
    pub proof: Option<FinalProof>,
    pub status: MerkleRootStatus,
}

#[derive(Debug, Clone, Serialize, Deserialize)]
pub enum MerkleRootStatus {
    WaitForAuthoritySetSync(u64, u32),
    GenerateProof,
    SubmitProof,
    Finalized,
    Failed(String),
}

#[derive(Clone, Copy)]
pub struct MerkleRootRelayerOptions {
    pub spike_config: SpikeConfig,
    pub check_interval: Duration,
    pub save_interval: Duration,
    pub genesis_config: GenesisConfig,
    pub last_sealed: Option<u64>,
    pub confirmations: u64,
    pub count_thread: Option<usize>,
}

impl MerkleRootRelayerOptions {
    pub fn from_cli(config: &GearEthCoreArgs) -> anyhow::Result<Self> {
        Ok(Self {
            spike_config: SpikeConfig {
                timeout: config.spike_timeout,
                window: config.spike_window,
                threshold: config.spike_threshold,
            },
            check_interval: config.check_interval,
            save_interval: config.save_interval,
            genesis_config: GenesisConfig {
                authority_set_hash: hex::decode(&config.genesis_config_args.authority_set_hash)
                    .context(
                        "Incorrect format for authority set hash: hex encoded hash is expected",
                    )?
                    .try_into()
                    .map_err(|got: Vec<u8>| {
                        anyhow::anyhow!("Incorrect format for authority set hash: wrong length. Expected {}, got {}", BLAKE2_DIGEST_SIZE, got.len())
                    })?,
                authority_set_id: config.genesis_config_args.authority_set_id,
            },
            last_sealed: config.start_authority_set_id,
            confirmations: config.confirmations_merkle_root.unwrap_or(DEFAULT_COUNT_CONFIRMATIONS),
            count_thread: match config.thread_count {
                None => Some(DEFAULT_COUNT_THREADS),
                Some(thread_count) => thread_count.into(),
            }
        })
    }
}

#[derive(Copy, Clone)]
pub struct SpikeConfig {
    /// Timeout after which we start relaying merkle-root
    pub timeout: Duration,
    /// Spike window, used to cutoff old merkle-roots
    pub window: Duration,
    /// Spike threshold: after threshold is reached we enter "spike"
    /// mode where proofs are generated immediately.
    pub threshold: usize,
}

impl Default for SpikeConfig {
    fn default() -> Self {
        Self {
            timeout: Duration::from_secs(30 * 60),
            window: Duration::from_secs(15 * 60),
            threshold: 8,
        }
    }
}

pub struct PendingMerkleRoot {
    pub block_hash: H256,
    pub block_number: u32,
    pub merkle_root: H256,
    pub inner_proof: ProofWithCircuitData,
    /// Number of message nonces that are being bridged to Ethereum.
    ///
    /// Used to check for spike.
    pub nonces_count: usize,
    pub queue_id: u64,
}<|MERGE_RESOLUTION|>--- conflicted
+++ resolved
@@ -16,15 +16,10 @@
     proof_storage::ProofStorageError,
     prover_interface::FinalProof,
 };
-<<<<<<< HEAD
-
-use ::prover::proving::GenesisConfig;
-=======
 use ::prover::{
     consts::BLAKE2_DIGEST_SIZE,
     proving::{GenesisConfig, ProofWithCircuitData},
 };
->>>>>>> 1cfcb999
 use anyhow::Context;
 use ethereum_client::EthApi;
 use primitive_types::{H256, U256};
