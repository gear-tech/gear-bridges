use super::{
    beacon::{BlockHeader, Bytes32, SignedBeaconBlockHeader, SyncAggregate, SyncCommittee},
    memory_db,
    patricia_trie::{TrieDB, TrieDBMut},
    trie_db::{Recorder, Trie, TrieMut},
    Debug, Hash256, TreeHash, TreeHashType, EPOCHS_PER_SYNC_COMMITTEE, H256, SLOTS_PER_EPOCH, U256,
};
#[cfg(not(feature = "std"))]
use alloc::vec::Vec;
use alloy_eips::eip2718::Encodable2718;
use alloy_primitives::{Log, B256};
use alloy_rlp::Encodable;
use core::{fmt, str::FromStr};
use serde::{de, Deserialize};

const CAPACITY_RLP_RECEIPT: usize = 10_000;

pub type ReceiptEnvelope = alloy_consensus::ReceiptEnvelope<Log>;
/// Tuple with a transaction index and the related receipt.
pub type Receipt = (u64, ReceiptEnvelope);

/// Describes possible errors in generating Merkle proof.
#[derive(Clone, Debug)]
pub enum MerkleProofError {
    /// Receipt with the specified transaction index was not found.
    ReceiptNotFound,
    /// Failed to insert a pair into TrieDB.
    InsertionFailed,
    /// Root of the TrieDB is not valid.
    RootIsNotValid,
}

impl fmt::Display for MerkleProofError {
    fn fmt(&self, f: &mut fmt::Formatter<'_>) -> fmt::Result {
        Debug::fmt(self, f)
    }
}

impl core::error::Error for MerkleProofError {}

/// Contains Merkle proof for the provided receipt.
pub struct MerkleProof {
    pub proof: Vec<Vec<u8>>,
    pub receipt: ReceiptEnvelope,
}

/// According to Beacon API spec [v2.5.0](https://ethereum.github.io/beacon-APIs/?urls.primaryName=v2.5.0).
#[derive(Deserialize, Debug)]
#[serde(untagged)]
pub enum LightClientHeader {
    Unwrapped(BlockHeader),
    Wrapped(Beacon),
}

/// According to Beacon API spec [v2.5.0](https://ethereum.github.io/beacon-APIs/?urls.primaryName=v2.5.0).
#[derive(Deserialize, Debug, Clone)]
pub struct Beacon {
    pub beacon: BlockHeader,
}

/// According to Beacon API spec [v2.5.0](https://ethereum.github.io/beacon-APIs/?urls.primaryName=v2.5.0).
#[derive(Deserialize, Debug, Clone)]
pub struct BeaconBlockHeaderResponse {
    pub data: BeaconBlockHeaderData,
}

/// According to Beacon API spec [v2.5.0](https://ethereum.github.io/beacon-APIs/?urls.primaryName=v2.5.0).
#[derive(Deserialize, Debug, Clone)]
pub struct BeaconBlockHeaderData {
    pub header: SignedBeaconBlockHeader,
}

/// According to Beacon API spec [v2.5.0](https://ethereum.github.io/beacon-APIs/?urls.primaryName=v2.5.0).
#[derive(Deserialize, Debug)]
pub struct BeaconBlockResponse<Block> {
    pub data: BeaconBlockData<Block>,
}

/// According to Beacon API spec [v2.5.0](https://ethereum.github.io/beacon-APIs/?urls.primaryName=v2.5.0).
#[derive(Deserialize, Debug)]
pub struct BeaconBlockData<Block> {
    pub message: Block,
}

/// According to Beacon API spec [v2.5.0](https://ethereum.github.io/beacon-APIs/?urls.primaryName=v2.5.0).
#[allow(dead_code)]
#[derive(Deserialize, Debug)]
pub struct Bootstrap {
    #[serde(deserialize_with = "deserialize_block_header")]
    pub header: BlockHeader,
    pub current_sync_committee: SyncCommittee,
    pub current_sync_committee_branch: Vec<Bytes32>,
}

/// According to Beacon API spec [v2.5.0](https://ethereum.github.io/beacon-APIs/?urls.primaryName=v2.5.0).
#[allow(dead_code)]
#[derive(Deserialize, Debug)]
pub struct BootstrapResponse {
    pub data: Bootstrap,
}

/// According to Beacon API spec [v2.5.0](https://ethereum.github.io/beacon-APIs/?urls.primaryName=v2.5.0).
#[derive(Deserialize)]
pub struct FinalityUpdateResponse {
    pub data: FinalityUpdate,
}

/// According to Beacon API spec [v2.5.0](https://ethereum.github.io/beacon-APIs/?urls.primaryName=v2.5.0).
#[derive(Clone, Deserialize)]
pub struct FinalityUpdate {
    #[serde(deserialize_with = "deserialize_block_header")]
    pub attested_header: BlockHeader,
    #[serde(deserialize_with = "deserialize_block_header")]
    pub finalized_header: BlockHeader,
    pub finality_branch: Vec<Bytes32>,
    pub sync_aggregate: SyncAggregate,
    #[serde(deserialize_with = "deserialize_u64")]
    pub signature_slot: u64,
}

/// According to Beacon API spec [v2.5.0](https://ethereum.github.io/beacon-APIs/?urls.primaryName=v2.5.0).
#[derive(Debug, Clone, Deserialize)]
pub struct Update {
    #[serde(deserialize_with = "deserialize_block_header")]
    pub attested_header: BlockHeader,
    pub next_sync_committee: SyncCommittee,
    pub next_sync_committee_branch: Vec<Bytes32>,
    #[serde(deserialize_with = "deserialize_block_header")]
    pub finalized_header: BlockHeader,
    pub finality_branch: Vec<Bytes32>,
    pub sync_aggregate: SyncAggregate,
    #[serde(deserialize_with = "deserialize_u64")]
    pub signature_slot: u64,
}

/// According to Beacon API spec [v2.5.0](https://ethereum.github.io/beacon-APIs/?urls.primaryName=v2.5.0).
#[derive(Debug, Clone, Deserialize)]
pub struct UpdateData {
    pub data: Update,
}

/// According to Beacon API spec [v2.5.0](https://ethereum.github.io/beacon-APIs/?urls.primaryName=v2.5.0).
pub type UpdateResponse = Vec<UpdateData>;

#[derive(Debug, Clone, Deserialize)]
pub struct GenesisResponse {
    pub data: GenesisData,
}

#[derive(Debug, Clone, Deserialize)]
pub struct GenesisData {
    #[serde(deserialize_with = "deserialize_u64")]
    pub genesis_time: u64,
<<<<<<< HEAD
    pub genesis_validator_root: B256,
    #[serde(deserialize_with = "deserialize_u64")]
    pub genesis_fork_version: u64,
=======
    pub genesis_validators_root: B256,
    pub genesis_fork_version: FixedBytes<4>,
>>>>>>> 2e8e4ae7
}

/// According to Ethereum spec [v1.4.0](https://github.com/ethereum/consensus-specs/blob/v1.4.0/specs/phase0/beacon-chain.md#compute_epoch_at_slot).
pub const fn calculate_epoch(slot: u64) -> u64 {
    slot / SLOTS_PER_EPOCH
}

/// According to Ethereum spec [v1.4.0](https://github.com/ethereum/consensus-specs/blob/v1.4.0/specs/phase0/beacon-chain.md#compute_epoch_at_slot).
pub const fn calculate_period(slot: u64) -> u64 {
    calculate_epoch(slot) / EPOCHS_PER_SYNC_COMMITTEE
}

/// According to Ethereum spec [v1.4.0](https://github.com/ethereum/consensus-specs/blob/v1.4.0/specs/phase0/beacon-chain.md#compute_start_slot_at_epoch).
pub const fn calculate_slot(period: u64) -> u64 {
    period * SLOTS_PER_EPOCH * EPOCHS_PER_SYNC_COMMITTEE
}

pub fn decode_hex_bytes<'de, D>(deserializer: D) -> Result<Vec<u8>, D::Error>
where
    D: serde::Deserializer<'de>,
{
    let bytes: &str = Deserialize::deserialize(deserializer)?;
    let bytes = match bytes.starts_with("0x") {
        true => &bytes[2..],
        false => bytes,
    };

    hex::decode(bytes).map_err(<D::Error as de::Error>::custom)
}

pub fn deserialize_u64<'de, D>(deserializer: D) -> Result<u64, D::Error>
where
    D: serde::Deserializer<'de>,
{
    let value: &str = Deserialize::deserialize(deserializer)?;

    u64::from_str(value).map_err(<D::Error as de::Error>::custom)
}

pub fn deserialize_u256<'de, D>(deserializer: D) -> Result<U256, D::Error>
where
    D: serde::Deserializer<'de>,
{
    let val: &str = Deserialize::deserialize(deserializer)?;

    U256::from_dec_str(val).map_err(<D::Error as de::Error>::custom)
}

/// A helper function providing common functionality between the `TreeHash` implementations for
/// the fixed array and variable list types.
pub fn vec_tree_hash_root<T, const N: usize>(vec: &[T]) -> Hash256
where
    T: TreeHash,
{
    use tree_hash::MerkleHasher;

    match T::tree_hash_type() {
        TreeHashType::Basic => {
            let mut hasher = MerkleHasher::with_leaves(N.div_ceil(T::tree_hash_packing_factor()));

            for item in vec {
                hasher
                    .write(&item.tree_hash_packed_encoding())
                    .expect("ssz_types variable vec should not contain more elements than max");
            }

            hasher
                .finish()
                .expect("ssz_types variable vec should not have a remaining buffer")
        }

        TreeHashType::Container | TreeHashType::List | TreeHashType::Vector => {
            let mut hasher = MerkleHasher::with_leaves(N);

            for item in vec {
                hasher
                    .write(item.tree_hash_root().as_bytes())
                    .expect("ssz_types vec should not contain more elements than max");
            }

            hasher
                .finish()
                .expect("ssz_types vec should not have a remaining buffer")
        }
    }
}

/// A helper function providing common functionality for finding the Merkle root of some bytes that
/// represent a bitfield.
pub fn bitfield_bytes_tree_hash_root<const N: usize>(bytes: &[u8]) -> Hash256 {
    use tree_hash::{MerkleHasher, BYTES_PER_CHUNK};

    let byte_size = N.div_ceil(8);
    let leaf_count = byte_size.div_ceil(BYTES_PER_CHUNK);

    let mut hasher = MerkleHasher::with_leaves(leaf_count);

    hasher
        .write(bytes)
        .expect("bitfield should not exceed tree hash leaf limit");

    hasher
        .finish()
        .expect("bitfield tree hash buffer should not exceed leaf limit")
}

pub fn rlp_encode_transaction_index(index: &u64) -> Vec<u8> {
    let mut buf = Vec::with_capacity(100);
    Encodable::encode(&index, &mut buf);

    buf
}

pub fn rlp_encode_index_and_receipt(index: &u64, receipt: &ReceiptEnvelope) -> (Vec<u8>, Vec<u8>) {
    let mut buf = Vec::with_capacity(CAPACITY_RLP_RECEIPT);
    receipt.encode_2718(&mut buf);

    (rlp_encode_transaction_index(index), buf)
}

pub fn rlp_encode_receipts_and_nibble_tuples(receipts: &[Receipt]) -> Vec<(Vec<u8>, Vec<u8>)> {
    receipts
        .iter()
        .map(|(transaction_index, receipt)| {
            rlp_encode_index_and_receipt(transaction_index, receipt)
        })
        .collect::<Vec<_>>()
}

#[cfg(feature = "std")]
pub fn map_receipt_envelope(
    receipt: &alloy_consensus::ReceiptEnvelope<alloy::rpc::types::Log>,
) -> ReceiptEnvelope {
    use alloy_consensus::{Receipt, ReceiptEnvelope, ReceiptWithBloom, TxType};

    let logs = receipt.logs().iter().map(AsRef::as_ref).cloned().collect();

    let result = ReceiptWithBloom::new(
        Receipt {
            status: receipt.status().into(),
            cumulative_gas_used: receipt.cumulative_gas_used(),
            logs,
        },
        *receipt.logs_bloom(),
    );

    match receipt.tx_type() {
        TxType::Legacy => ReceiptEnvelope::Legacy(result),
        TxType::Eip1559 => ReceiptEnvelope::Eip1559(result),
        TxType::Eip2930 => ReceiptEnvelope::Eip2930(result),
        TxType::Eip4844 => ReceiptEnvelope::Eip4844(result),
        TxType::Eip7702 => ReceiptEnvelope::Eip7702(result),
    }
}

/// Generates Merkle proof for the provided transaction index `tx_index`.
///
/// Returns `MerkleProofError` on failure.
pub fn generate_merkle_proof(
    tx_index: u64,
    receipts: &[Receipt],
) -> Result<MerkleProof, MerkleProofError> {
    let mut memory_db = memory_db::new();
    let key_value_tuples = rlp_encode_receipts_and_nibble_tuples(receipts);
    let root = {
        let mut root = H256::zero();
        let mut triedbmut = TrieDBMut::new(&mut memory_db, &mut root);
        for (key, value) in &key_value_tuples {
            triedbmut
                .insert(key, value)
                .map_err(|_| MerkleProofError::InsertionFailed)?;
        }

        *triedbmut.root()
    };

    let (tx_index, receipt) = receipts
        .iter()
        .find(|(index, _)| index == &tx_index)
        .ok_or(MerkleProofError::ReceiptNotFound)?;

    let trie = TrieDB::new(&memory_db, &root).map_err(|_| MerkleProofError::RootIsNotValid)?;
    let (key, _expected_value) = rlp_encode_index_and_receipt(tx_index, receipt);

    let mut recorder = Recorder::new();
    let _value = trie.get_with(&key, &mut recorder);

    Ok(MerkleProof {
        proof: recorder.drain().into_iter().map(|r| r.data).collect(),
        receipt: receipt.clone(),
    })
}

pub fn deserialize_block_header<'de, D>(deserializer: D) -> Result<BlockHeader, D::Error>
where
    D: serde::Deserializer<'de>,
{
    let header: LightClientHeader = Deserialize::deserialize(deserializer)?;

    Ok(match header {
        LightClientHeader::Unwrapped(header) => header,
        LightClientHeader::Wrapped(header) => header.beacon,
    })
}<|MERGE_RESOLUTION|>--- conflicted
+++ resolved
@@ -8,7 +8,7 @@
 #[cfg(not(feature = "std"))]
 use alloc::vec::Vec;
 use alloy_eips::eip2718::Encodable2718;
-use alloy_primitives::{Log, B256};
+use alloy_primitives::{FixedBytes, Log, B256};
 use alloy_rlp::Encodable;
 use core::{fmt, str::FromStr};
 use serde::{de, Deserialize};
@@ -151,14 +151,8 @@
 pub struct GenesisData {
     #[serde(deserialize_with = "deserialize_u64")]
     pub genesis_time: u64,
-<<<<<<< HEAD
-    pub genesis_validator_root: B256,
-    #[serde(deserialize_with = "deserialize_u64")]
-    pub genesis_fork_version: u64,
-=======
     pub genesis_validators_root: B256,
     pub genesis_fork_version: FixedBytes<4>,
->>>>>>> 2e8e4ae7
 }
 
 /// According to Ethereum spec [v1.4.0](https://github.com/ethereum/consensus-specs/blob/v1.4.0/specs/phase0/beacon-chain.md#compute_epoch_at_slot).
