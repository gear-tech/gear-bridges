--- conflicted
+++ resolved
@@ -102,32 +102,6 @@
             })
             .is_ok()
     }
-<<<<<<< HEAD
-=======
-
-    pub fn serialize(&self) {
-        let proof = ProofWithPublicInputs {
-            proof: self.proof.clone(),
-            public_inputs: self.public_inputs.clone(),
-        };
-        let _proof = proof.to_bytes();
-
-        //let common_circuit_data = self.circuit_data.common.clone();
-        //let verifier_circuit_data = self.circuit_data.verifier_only.clone();
-    }
-
-    pub fn generate_circom_verifier(self, paths: CircomVerifierFilePaths) {
-        circom_verifier::write_circom_verifier_files(
-            paths,
-            &self.circuit_data.common,
-            &self.circuit_data.verifier_only,
-            ProofWithPublicInputs {
-                proof: self.proof,
-                public_inputs: self.public_inputs,
-            },
-        )
-    }
->>>>>>> 20ed6d2b
 }
 
 pub struct ProofComposition<TS1, TS2>
@@ -186,6 +160,9 @@
         let first_circuit_digest = first.circuit_digest();
         let second_circuit_digest = second.circuit_digest();
 
+        let first_circuit_digest = first.circuit_digest();
+        let second_circuit_digest = second.circuit_digest();
+
         let verifier_circuit_target_1 = VerifierCircuitTarget {
             constants_sigmas_cap: builder
                 .add_virtual_cap(first.circuit_data.common.config.fri_config.cap_height),
