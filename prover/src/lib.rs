--- conflicted
+++ resolved
@@ -46,14 +46,10 @@
 
     pub const GRANDPA_VOTE_LENGTH: usize = 53;
 
-<<<<<<< HEAD
     pub const MAX_VALIDATOR_COUNT: usize = 60;
-=======
-    pub const MAX_VALIDATOR_COUNT: usize = 6;
 
     // 4MiB
     pub const SIZE_THREAD_STACK_MIN: usize = 4_194_304;
->>>>>>> b3395b4f
 }
 
 pub mod proving {
