--- conflicted
+++ resolved
@@ -74,10 +74,7 @@
     let system = System::new();
     system.init_logger();
     system.mint_to(ADMIN_ID, 100_000_000_000_000);
-<<<<<<< HEAD
-=======
-
->>>>>>> 131ff83e
+
     let remoting = GTestRemoting::new(system, ADMIN_ID.into());
 
     // Bridge Builtin
