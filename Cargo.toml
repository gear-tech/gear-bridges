--- conflicted
+++ resolved
@@ -51,11 +51,9 @@
 blake2 = "0.10.6"
 ff = { version = "0.13.0", features = ["derive"] }
 lazy_static = "1.4.0"
-<<<<<<< HEAD
 paste = "1.0.14"
 
 parity-scale-codec = { version = "3.6.4", default-features = false }
-=======
 hex = "0.4.3"
 futures-util = "0.3.28"
 clap = { version = "4.4.13", features = ["derive", "env"] }
@@ -84,7 +82,6 @@
 trie-db = { version = "0.27.0", default-features = false }
 sp-trie = { version = "7.0.0", git = "https://github.com/gear-tech/substrate.git", branch = "gear-polkadot-v0.9.41-canary-no-sandbox-revert-oom-changes", default-features = false }
 sp-core = { version = "7.0.0", git = "https://github.com/gear-tech/substrate.git", branch = "gear-polkadot-v0.9.41-canary-no-sandbox-revert-oom-changes", default-features = false }
->>>>>>> 0f0089d4
 
 [patch.crates-io]
 parity-wasm = { version = "0.45.0", git = "https://github.com/gear-tech/parity-wasm", branch = "v0.45.0-sign-ext" }
