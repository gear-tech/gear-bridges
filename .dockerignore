# Rust build directory
target

# Resource files
audits
images
LICENSE
*.md
api

# Git
.git
.gitignore
.github

# IDE-generated files
.vscode
.idea

# Relayer config and intermediate data
data
proof_storage
onchain_proof_storage_data
.env

# Ethereum-related
ethereum/cache
ethereum/out
ethereum/broadcast

<<<<<<< HEAD
# Indexer-related
indexer/
=======
# Frontend
frontend
>>>>>>> 71d9d9be
<|MERGE_RESOLUTION|>--- conflicted
+++ resolved
@@ -28,10 +28,8 @@
 ethereum/out
 ethereum/broadcast
 
-<<<<<<< HEAD
 # Indexer-related
 indexer/
-=======
+
 # Frontend
-frontend
->>>>>>> 71d9d9be
+frontend/