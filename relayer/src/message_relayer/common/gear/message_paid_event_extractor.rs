--- conflicted
+++ resolved
@@ -44,28 +44,9 @@
         let (sender, receiver) = unbounded_channel();
 
         tokio::task::spawn(async move {
-<<<<<<< HEAD
-            loop {
-                let res = self.run_inner(&sender, &mut blocks).await;
-                if let Err(err) = res {
-                    log::error!("Message paid event extractor failed: {err}");
-
-                    match self.api_provider.reconnect().await {
-                        Ok(()) => {
-                            log::info!("Message paid event extractor reconnected");
-                        }
-
-                        Err(err) => {
-                            log::error!("Failed to reconnect: {err}");
-                            return;
-                        }
-                    }
-                }
-=======
             let res = self.run_inner(&sender, &mut blocks).await;
             if let Err(err) = res {
-                log::error!("Message paid event extractor failed: {}", err);
->>>>>>> de708225
+                log::error!("Message paid event extractor failed: {err}");
             }
         });
 
