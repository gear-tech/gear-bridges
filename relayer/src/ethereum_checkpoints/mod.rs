--- conflicted
+++ resolved
@@ -13,17 +13,10 @@
 };
 
 use checkpoint_light_client_io::{
-<<<<<<< HEAD
     Error, Hash256, ReplayBack, Slot, Update as SyncCommitteeUpdate, G2,
-=======
-    ethereum_common::{utils as eth_utils, MAX_REQUEST_LIGHT_CLIENT_UPDATES},
-    meta::ReplayBack,
-    tree_hash::Hash256,
-    Handle, HandleResult, Slot, SyncCommitteeUpdate, G2,
->>>>>>> a65083d0
 };
 use ethereum_beacon_client::{slots_batch::Iter as SlotsBatchIter, BeaconClient};
-use ethereum_common::{utils as eth_utils, MAX_REQUEST_LIGHT_CLIENT_UPDATES, SLOTS_PER_EPOCH};
+use ethereum_common::{utils as eth_utils, MAX_REQUEST_LIGHT_CLIENT_UPDATES};
 use sails_rs::{calls::*, gclient::calls::*};
 use utils_prometheus::MeteredService;
 
@@ -122,28 +115,17 @@
                 replay_back,
                 checkpoint,
             })) => {
-<<<<<<< HEAD
-                if let Err(e) = replay_back::execute(
-                    &self.beacon_client,
-                    &remoting,
-                    self.program_id.0,
-=======
                 if let Err(e) = replay_back::execute(replay_back::Args {
                     beacon_client: &self.beacon_client,
-                    client: &self.gear_api,
+                    remoting: &remoting,
                     program_id: self.program_id.0,
->>>>>>> a65083d0
                     gas_limit,
                     replay_back,
                     checkpoint,
                     sync_update,
-<<<<<<< HEAD
+                    size_batch: self.size_batch,
                     sync_aggregate_encoded,
-                )
-=======
-                    size_batch: self.size_batch,
                 })
->>>>>>> a65083d0
                 .await
                 {
                     log::error!("{e:?}. Exiting");
