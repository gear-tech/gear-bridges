name: CI

on:
  push:
    branches:
      - main
      - release-202509
  pull_request:
    branches:
      - main
      - release-202509

concurrency:
  group: ${{ github.workflow }}-${{ github.ref }}
  cancel-in-progress: true

env:
  CARGO_TERM_COLOR: always
  __GEAR_WASM_BUILDER_NO_FEATURES_TRACKING: 1

jobs:
  check-frontend-changes:
    runs-on: ubuntu-latest
    outputs:
      frontend_changed: ${{ steps.filter.outputs.frontend }}
      non_frontend_changed: ${{ steps.filter.outputs.non_frontend }}
    steps:
      - name: Checkout
        uses: actions/checkout@v4
      - name: Filter files
        id: filter
        uses: dorny/paths-filter@v3
        with:
          filters: |
            frontend:
              - 'js/frontend/**'
              - 'package.json'
              - 'yarn.lock'
            non_frontend:
              - '**'
              - '!js/frontend/**'
              - '!package.json'
              - '!yarn.lock'
  build:
    needs: check-frontend-changes
    if: ${{ github.event_name != 'pull_request' || needs.check-frontend-changes.outputs.non_frontend_changed == 'true' }}
    runs-on: kuberunner
    steps:
      - name: Checkout
        uses: actions/checkout@v4
        with:
          submodules: recursive

      - name: Install rust toolchain
        uses: actions-rust-lang/setup-rust-toolchain@v1
        with:
          cache: false

      - name: Install golang
        uses: actions/setup-go@v5
        with:
          go-version: '1.20.1'

      - name: Install foundry
        uses: foundry-rs/foundry-toolchain@v1

      - name: Install Node.js
        uses: actions/setup-node@v4
        with:
          node-version: 22.x

      - name: Install OpenZeppelin Foundry Upgrades
        run: |
          npm cache clean --force
          # version from ethereum/lib/openzeppelin-foundry-upgrades/src/internal/Versions.sol
          npx @openzeppelin/upgrades-core@^1.37.0

      - name: Check ethereum smart-contracts formatting
        run: forge fmt --check
        working-directory: ./ethereum

      - name: Build ethereum smart-contracts
        run: forge build --force
        working-directory: ./ethereum

      - name: Build
        run: cargo build --release --all-targets

      - name: Force build ethereum smart-contracts
        run: forge build --force --no-cache --root ethereum

      - name: Check API files
        run: |
          stored=(
            "./api/ethereum/IBridgingPayment.json"
            "./api/ethereum/IERC20Manager.json"
            "./api/ethereum/IMessageQueue.json"
            "./api/ethereum/WrappedEther.json"
            "./api/ethereum/ERC20Manager.json"
            "./api/ethereum/MessageQueue.json"
            "./api/ethereum/BridgingPayment.json"

            "./api/gear/bridging_payment.idl"
            "./api/gear/eth_events_deneb.idl"
            "./api/gear/eth_events_electra.idl"
            "./api/gear/vft_manager.idl"
            "./api/gear/historical_proxy.idl"
            "./api/gear/checkpoint_light_client.idl"
          )

          generated=(
            "./ethereum/out/IBridgingPayment.sol/IBridgingPayment.json"
            "./ethereum/out/IERC20Manager.sol/IERC20Manager.json"
            "./ethereum/out/IMessageQueue.sol/IMessageQueue.json"
            "./ethereum/out/WrappedEther.sol/WrappedEther.json"
            "./ethereum/out/ERC20Manager.sol/ERC20Manager.json"
            "./ethereum/out/MessageQueue.sol/MessageQueue.json"
            "./ethereum/out/BridgingPayment.sol/BridgingPayment.json"

            "./target/wasm32-gear/release/bridging_payment.idl"
            "./target/wasm32-gear/release/eth_events_deneb.idl"
            "./target/wasm32-gear/release/eth_events_electra.idl"
            "./target/wasm32-gear/release/vft_manager.idl"
            "./target/wasm32-gear/release/historical_proxy.idl"
            "./target/wasm32-gear/release/checkpoint_light_client.idl"
          )

          for i in "${!stored[@]}"; do
            if ! cmp -s "${stored[$i]}" "${generated[$i]}"; then
              echo "API files ${stored[$i]} and ${generated[$i]} don't match."
              diff "${stored[$i]}" "${generated[$i]}"
              exit 1
            fi
          done

  lints:
    needs: check-frontend-changes
    if: ${{ github.event_name != 'pull_request' || needs.check-frontend-changes.outputs.non_frontend_changed == 'true' }}
    runs-on: kuberunner
    steps:
      - name: Checkout
        uses: actions/checkout@v4
        with:
          submodules: recursive

      - name: Install rust toolchain
        uses: actions-rust-lang/setup-rust-toolchain@v1
        with:
          cache: false

      - name: Install golang
        uses: actions/setup-go@v5
        with:
          go-version: '1.20.1'

      - name: Install foundry
        uses: foundry-rs/foundry-toolchain@v1

      - name: Install Node.js
        uses: actions/setup-node@v4
        with:
          node-version: 22.x

      - name: Install OpenZeppelin Foundry Upgrades
        run: |
          npm cache clean --force
          # version from ethereum/lib/openzeppelin-foundry-upgrades/src/internal/Versions.sol
          npx @openzeppelin/upgrades-core@^1.37.0

      - name: Check ethereum smart-contracts formatting
        run: forge fmt --check
        working-directory: ./ethereum

      - name: Build ethereum smart-contracts
        run: forge build --force
        working-directory: ./ethereum

      - name: Run clippy
        run: cargo clippy --release --all-targets -- -D warnings $(cat .lints | cut -f1 -d"#" | tr '\n' ' ')

      - name: Run rustfmt
        run: cargo fmt -- --check

  tests:
    needs: check-frontend-changes
    if: ${{ github.event_name != 'pull_request' || needs.check-frontend-changes.outputs.non_frontend_changed == 'true' }}
    runs-on: kuberunner
    env:
      NODE_CONTAINER_NAME: gear_node${{ github.run_id }}_${{ github.run_number }}
    steps:
      - name: Checkout
        uses: actions/checkout@v4
        with:
          submodules: recursive

      - name: Install rust toolchain
        uses: actions-rust-lang/setup-rust-toolchain@v1
        with:
          cache: false

      - name: Install golang
        uses: actions/setup-go@v5
        with:
          go-version: '1.20.1'

      - name: Install foundry
        uses: foundry-rs/foundry-toolchain@v1

      - name: Install Node.js
        uses: actions/setup-node@v4
        with:
          node-version: 22.x

      - name: Install OpenZeppelin Foundry Upgrades
        run: |
          npm cache clean --force
          # version from ethereum/lib/openzeppelin-foundry-upgrades/src/internal/Versions.sol
          npx @openzeppelin/upgrades-core@^1.37.0

      - name: Check ethereum smart-contracts formatting
        run: forge fmt --check
        working-directory: ./ethereum

      - name: Build ethereum smart-contracts
        run: forge build --force
        working-directory: ./ethereum

      - name: Pull & run Gear node container
        run: |
          docker pull ghcr.io/gear-tech/node:v1.9.0
          docker run --name $NODE_CONTAINER_NAME --detach --rm --publish 127.0.0.1:9944:9944 ghcr.io/gear-tech/node:v1.9.0 gear --dev --tmp --rpc-external

      - name: Run tests
        run: cargo test --release --workspace
          --exclude prover
          --exclude plonky2_blake2b256
          --exclude plonky2_ecdsa
          --exclude plonky2_ed25519
          --exclude plonky2_sha512
          --exclude plonky2_u32 || { exit_code=$?; if [ x$exit_code != x0 ]; then docker stop $NODE_CONTAINER_NAME; fi; exit $exit_code; }

      - name: Run prover asserting tests
        run: cargo test --release --package prover assert_constants

      - name: Run solidity tests
        run: |
          cd ethereum
          forge test --force

      - name: Stop Gear node container (if any)
        continue-on-error: true
        run: docker stop $NODE_CONTAINER_NAME

  check-zk-circuits-changed:
    runs-on: kuberunner
    outputs:
      circuits_changed: ${{ steps.filter.outputs.circuits }}
      prover_changed: ${{ steps.filter.outputs.prover }}
    steps:
      - name: Checkout
        uses: actions/checkout@v4
      - name: Filter files
        id: filter
        uses: dorny/paths-filter@v3
        with:
          filters: |
            circuits:
              - 'circuits/**'
            prover:
              - 'prover/**'

  zk-tests:
<<<<<<< HEAD
    runs-on: zk-tests
    env:
      VBLAKE2_CACHE_PATH: "/VariativeBlake2"
    needs: check-zk-circuits-changed
    if: ${{needs.check-zk-circuits-changed.outputs.circuits_changed == 'true' || needs.check-zk-circuits-changed.outputs.prover_changed == 'true'}}
=======
    runs-on: kuberunner
    needs:
      - check-zk-circuits-changed
      - check-frontend-changes
    if: ${{ (github.event_name != 'pull_request' || needs.check-frontend-changes.outputs.non_frontend_changed == 'true') && (needs.check-zk-circuits-changed.outputs.circuits_changed == 'true' || needs.check-zk-circuits-changed.outputs.prover_changed == 'true') }}
>>>>>>> 4cfac338
    steps:
      - name: Checkout
        uses: actions/checkout@v4

      - name: Install rust toolchain
        uses: actions-rust-lang/setup-rust-toolchain@v1
        with:
          cache: false

      - name: Run tests
        run: cargo test --release
          -p prover
          -p plonky2_blake2b256
          -p plonky2_ecdsa
          -p plonky2_ed25519
          -p plonky2_sha512
          -p plonky2_u32<|MERGE_RESOLUTION|>--- conflicted
+++ resolved
@@ -270,19 +270,11 @@
               - 'prover/**'
 
   zk-tests:
-<<<<<<< HEAD
     runs-on: zk-tests
     env:
       VBLAKE2_CACHE_PATH: "/VariativeBlake2"
     needs: check-zk-circuits-changed
-    if: ${{needs.check-zk-circuits-changed.outputs.circuits_changed == 'true' || needs.check-zk-circuits-changed.outputs.prover_changed == 'true'}}
-=======
-    runs-on: kuberunner
-    needs:
-      - check-zk-circuits-changed
-      - check-frontend-changes
-    if: ${{ (github.event_name != 'pull_request' || needs.check-frontend-changes.outputs.non_frontend_changed == 'true') && (needs.check-zk-circuits-changed.outputs.circuits_changed == 'true' || needs.check-zk-circuits-changed.outputs.prover_changed == 'true') }}
->>>>>>> 4cfac338
+    if: ${{ (github.event_name != 'pull_request' || needs.check-frontend-changes.outputs.non_frontend_changed == 'true') && needs.check-zk-circuits-changed.outputs.circuits_changed == 'true' || needs.check-zk-circuits-changed.outputs.prover_changed == 'true'}}
     steps:
       - name: Checkout
         uses: actions/checkout@v4
