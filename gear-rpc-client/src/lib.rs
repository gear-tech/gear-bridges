#![allow(incomplete_features)]
#![feature(generic_const_exprs)]

use std::time::Duration;

use anyhow::{anyhow, Context, Result as AnyResult};
use blake2::{
    digest::{Update, VariableOutput},
    Blake2bVar,
};
use dto::{AuthoritySetState, BranchNodeData};
use futures_util::{Stream, StreamExt};
use gsdk::{
    metadata::{
        gear::Event as GearEvent,
        gear_eth_bridge::Event as GearBridgeEvent,
        runtime_types::{gear_core::message::user::UserMessage, gprimitives::ActorId},
        storage::{GearEthBridgeStorage, GrandpaStorage, SessionStorage, TimestampStorage},
        vara_runtime::SessionKeys,
    },
    Event as RuntimeEvent, GearConfig,
};
use parity_scale_codec::{Compact, Decode, Encode};
use sc_consensus_grandpa::{FinalityProof, Precommit};
use sp_consensus_grandpa::GrandpaJustification;
use sp_core::{crypto::Wraps, Blake2Hasher, Hasher};
use sp_runtime::{traits::AppVerify, AccountId32};
use subxt::{
    backend::BlockRef,
    blocks::Block as BlockImpl,
    dynamic::DecodedValueThunk,
    rpc_params,
    storage::Address,
    utils::{Yes, H256},
    OnlineClient,
};
use trie_db::{node::NodeHandle, ChildReference};

use crate::dto::StorageInclusionProof;

pub mod dto;

pub type GearBlock = BlockImpl<GearConfig, OnlineClient<GearConfig>>;

struct StorageTrieInclusionProof {
    branch_nodes_data: Vec<BranchNodeData>,
    leaf_node_data: Vec<u8>,

    leaf_data: Vec<u8>,
}

const VOTE_LENGTH_IN_BITS: usize = 424;
const APPROX_SESSION_DURATION_IN_BLOCKS: u32 = 1_000;

pub type GearHeader = sp_runtime::generic::Header<u32, sp_runtime::traits::BlakeTwo256>;

#[derive(Clone)]
pub struct GearApi {
    pub api: gsdk::Api,
}

impl From<gsdk::Api> for GearApi {
    fn from(api: gsdk::Api) -> Self {
        GearApi { api }
    }
}

impl GearApi {
    pub async fn new(domain: &str, port: u16, retries: u8) -> AnyResult<GearApi> {
        let uri: &str = &format!("{domain}:{port}");
        Ok(GearApi {
            api: gsdk::Api::builder().retries(retries).build(uri).await?,
        })
    }

    /// Get block with the specified hash.
    pub async fn get_block_at(&self, block_hash: H256) -> AnyResult<GearBlock> {
        Ok(self
            .api
            .blocks()
            .at(BlockRef::from_hash(block_hash))
            .await?)
    }

    pub async fn block_hash_to_number(&self, block: H256) -> AnyResult<u32> {
        self.api
            .rpc()
            .chain_get_block(Some(block))
            .await?
            .map(|block| block.block.header.number)
            .ok_or_else(|| anyhow!("Block {block} not present on RPC node"))
    }

    pub async fn block_number_to_hash(&self, block: u32) -> AnyResult<H256> {
        self.api
            .rpc()
            .chain_get_block_hash(Some(block.into()))
            .await?
            .ok_or_else(|| anyhow!("Block #{block} not present on RPC node"))
    }

    pub async fn latest_finalized_block(&self) -> AnyResult<H256> {
        Ok(self.api.rpc().chain_get_finalized_head().await?)
    }

    /// Fetch authority set id for the given block.
    pub async fn authority_set_id(&self, block: H256) -> AnyResult<u64> {
        let block = (*self.api).blocks().at(block).await?;
        let set_id_address = gsdk::Api::storage_root(GrandpaStorage::CurrentSetId);
        Self::fetch_from_storage(&block, &set_id_address).await
    }

    /// Get authority set state for specified block. If block is not specified
    /// the latest finalized block is taken.
    pub async fn authority_set_state(&self, block: Option<H256>) -> AnyResult<AuthoritySetState> {
        let block = match block {
            Some(block) => block,
            None => self.latest_finalized_block().await?,
        };

        let block = (*self.api).blocks().at(block).await?;
        let set_id_address = gsdk::Api::storage_root(GrandpaStorage::CurrentSetId);
        let set_id = Self::fetch_from_storage(&block, &set_id_address).await?;

        let authority_set = self.fetch_authority_set(set_id).await?;
        let authority_set_data: Vec<_> = authority_set.into_iter().flatten().collect();

        let mut hasher = Blake2bVar::new(32).expect("Failed to instantiate Blake2bVar");
        hasher.update(&authority_set_data);
        let mut hash = [0; 32];
        hasher
            .finalize_variable(&mut hash)
            .expect("Hash is of incorrect size");

        Ok(AuthoritySetState {
            authority_set_hash: hash,
            authority_set_id: set_id,
        })
    }

    /// Find authority set id that have signed given `block`.
    pub async fn signed_by_authority_set_id(&self, block: H256) -> AnyResult<u64> {
        let stored_set_id = self.authority_set_id(block).await?;
        let previous_block = self.previous_block(block).await?;
        let previous_block_stored_set_id = self.authority_set_id(previous_block).await?;

        Ok(if previous_block_stored_set_id != stored_set_id {
            previous_block_stored_set_id
        } else {
            stored_set_id
        })
    }

    pub async fn find_era_first_block(&self, authority_set_id: u64) -> AnyResult<H256> {
        let current_set_block = self
            .search_for_authority_set_block(authority_set_id)
            .await?;
        let mut current_set_block = self.block_hash_to_number(current_set_block).await?;

        let mut prev_set_block =
            current_set_block.saturating_sub(APPROX_SESSION_DURATION_IN_BLOCKS);

        loop {
            let prev_set_block_hash = self.block_number_to_hash(prev_set_block).await?;
            let prev_set_id = self.authority_set_id(prev_set_block_hash).await?;

            if prev_set_id < authority_set_id {
                break;
            }

            prev_set_block = prev_set_block.saturating_sub(APPROX_SESSION_DURATION_IN_BLOCKS);
        }

        loop {
            let mid_block = (current_set_block + prev_set_block) / 2;
            let mid_block_hash = self.block_number_to_hash(mid_block).await?;
            let mid_set_id = self.authority_set_id(mid_block_hash).await?;

            if mid_set_id == authority_set_id {
                current_set_block = mid_block;

                let mid_prev = self.previous_block(mid_block_hash).await?;
                let mid_prev_set_id = self.authority_set_id(mid_prev).await?;

                if mid_prev_set_id + 1 == authority_set_id {
                    return Ok(mid_block_hash);
                }
            } else {
                prev_set_block = mid_block;
            }
        }
    }

    async fn previous_block(&self, block: H256) -> AnyResult<H256> {
        let block = self.api.blocks().at(block).await?;
        Ok(block.header().parent_hash)
    }

    pub async fn fetch_finality_proof_for_session(
        &self,
        authority_set_id: u64,
    ) -> AnyResult<(H256, dto::BlockFinalityProof)> {
        let block = self
            .search_for_authority_set_block(authority_set_id)
            .await?;

        self.fetch_finality_proof(block).await
    }

    /// Subscribes to GRANDPA justifications stream and returns it.
    pub async fn subscribe_grandpa_justifications(
        &self,
    ) -> AnyResult<impl Stream<Item = AnyResult<GrandpaJustification<GearHeader>>>> {
        let stream = self
            .api
            .rpc()
            .client()
            .subscribe(
                "grandpa_subscribeJustifications",
                rpc_params![],
                "grandpa_unsubscribeJustifications",
            )
            .await?;

        let stream = stream.map(|res: Result<String, _>| -> AnyResult<_, _> {
            let hex_string = res?;
            let bytes = hex::decode(&hex_string[2..]).context("failed to decoded hex")?;
<<<<<<< HEAD
            let justification = GrandpaJustification::<GearHeader>::decode(&mut &bytes[..])?;
=======
            let mut justification = GrandpaJustification::<GearHeader>::decode(&mut &bytes[..])?;

            justification.commit.precommits.retain(|pc| {
                if pc.precommit.target_hash == justification.commit.target_hash
                    && pc.precommit.target_number == justification.commit.target_number
                {
                    true
                } else {
                    log::warn!(
                        "Filtered out precommit for potentially future block #{}, hash {:?} from justification stream",
                        pc.precommit.target_number,
                        pc.precommit.target_hash
                    );
                    false
                }
            });
>>>>>>> 216f6ca7

            Ok(justification)
        });

        Ok(stream)
    }

    pub async fn prove_finality(&self, after_block: u32) -> AnyResult<Option<Vec<u8>>> {
        let Some(finality): Option<String> = self
            .api
            .rpc()
            .request::<Option<String>>("grandpa_proveFinality", rpc_params![after_block])
            .await?
        else {
            return Ok(None);
        };
        let finality = hex::decode(finality.strip_prefix("0x").unwrap_or(&finality))?;

        Ok(Some(finality))
    }

    pub async fn fetch_queue_overflowed_since(&self) -> AnyResult<Option<u32>> {
        let block = self.latest_finalized_block().await?;
        let block = (*self.api).blocks().at(block).await?;
        let queue_reset_since = gsdk::Api::storage_root(GearEthBridgeStorage::QueueOverflowedSince);
        self.maybe_fetch_from_storage(&block, &queue_reset_since)
            .await
    }

    /// Returns GRANDPA justification for block not earlier `after_block`
    pub async fn get_justification(
        &self,
        after_block: H256,
    ) -> AnyResult<GrandpaJustification<GearHeader>> {
        let after_block_number = self.block_hash_to_number(after_block).await?;
        let finality: Option<String> = self
            .api
            .rpc()
            .request("grandpa_proveFinality", rpc_params![after_block_number])
            .await?;
        let finality = hex::decode(&finality.unwrap_or_default()["0x".len()..])?;
        let finality = FinalityProof::<GearHeader>::decode(&mut &finality[..])?;

        let fetched_block_number = self.block_hash_to_number(finality.block).await?;
        if fetched_block_number < after_block_number {
            return Err(anyhow!(
                "Fetched finality for block #{fetched_block_number}, which is earlier than requested after_block #{after_block_number}",
            ));
        }

        let mut justification =
            GrandpaJustification::<GearHeader>::decode(&mut &finality.justification[..])?;

        justification.commit.precommits.retain(|pc| {
            if pc.precommit.target_hash == finality.block
                && pc.precommit.target_number == fetched_block_number
            {
                true
            } else {
                log::warn!(
                    "Filtered out precommit for potentially future block #{}, hash {:?} from justification",
                    pc.precommit.target_number,
                    pc.precommit.target_hash
                );
                false
            }
        });

        Ok(justification)
    }

    /// Returns finality proof for block not earlier `after_block`
    /// and not later the end of session this block belongs to.
    pub async fn fetch_finality_proof(
        &self,
        after_block: H256,
    ) -> AnyResult<(H256, dto::BlockFinalityProof)> {
        let justification = self.get_justification(after_block).await?;

        self.produce_finality_proof(&justification).await
    }

    // Produces block finality proof for the given justification.
    pub async fn produce_finality_proof(
        &self,
        justification: &GrandpaJustification<GearHeader>,
    ) -> AnyResult<(H256, dto::BlockFinalityProof)> {
        let block_number = justification.commit.target_number;
        let block_hash = justification.commit.target_hash;

        let required_authority_set_id = self.signed_by_authority_set_id(block_hash).await?;

        let signed_data = sp_consensus_grandpa::localized_payload(
            justification.round,
            required_authority_set_id,
            &sp_consensus_grandpa::Message::<GearHeader>::Precommit(Precommit::<GearHeader>::new(
                block_hash,
                block_number,
            )),
        );
        if signed_data.len() * 8 != VOTE_LENGTH_IN_BITS {
            return Err(anyhow!(
                "Signed data length in bits mismatch: expected {}, got {}",
                VOTE_LENGTH_IN_BITS,
                signed_data.len() * 8
            ));
        }

        for pc in &justification.commit.precommits {
            if !pc.signature.verify(&signed_data[..], &pc.id) {
                return Err(anyhow!(
                    "Invalid signature in precommit from {:?} for block #{}, hash {:?}",
                    pc.id,
                    block_number,
                    block_hash
                ));
            }
        }

        let validator_set = self.fetch_authority_set(required_authority_set_id).await?;

        let pre_commits: Vec<_> = justification
            .commit
            .precommits
            .iter()
            .map(|pc| dto::PreCommit {
                public_key: pc.id.as_inner_ref().as_array_ref().to_owned(),
                signature: pc.signature.as_inner_ref().0.to_owned(),
            })
            .collect();

        Ok((
            block_hash,
            dto::BlockFinalityProof {
                validator_set,
                message: signed_data,
                pre_commits,
            },
        ))
    }

    async fn fetch_authority_set(&self, authority_set_id: u64) -> AnyResult<Vec<[u8; 32]>> {
        let block = self
            .search_for_authority_set_block(authority_set_id)
            .await?;
        self.fetch_authority_set_in_block(block).await
    }

    pub async fn search_for_authority_set_block(&self, authority_set_id: u64) -> AnyResult<H256> {
        let latest_block = self.latest_finalized_block().await?;
        let latest_vs_id = self.authority_set_id(latest_block).await?;

        if latest_vs_id == authority_set_id {
            return Ok(latest_block);
        }

        #[derive(Clone, Copy)]
        enum State {
            SearchBack { latest_bn: u32, step: u32 },
            BinarySearch { lower_bn: u32, higher_bn: u32 },
        }

        let mut state = State::SearchBack {
            latest_bn: self.block_hash_to_number(latest_block).await?,
            step: APPROX_SESSION_DURATION_IN_BLOCKS,
        };

        loop {
            state = match state {
                State::SearchBack { latest_bn, step } => {
                    let next_bn = latest_bn.saturating_sub(step);
                    let next_block = self.block_number_to_hash(next_bn).await?;
                    let next_vs = self.authority_set_id(next_block).await?;

                    if next_vs == authority_set_id {
                        return Ok(next_block);
                    }

                    if next_vs > authority_set_id {
                        State::SearchBack {
                            latest_bn: next_bn,
                            step: step * 2,
                        }
                    } else {
                        State::BinarySearch {
                            lower_bn: next_bn,
                            higher_bn: latest_bn,
                        }
                    }
                }
                State::BinarySearch {
                    lower_bn,
                    higher_bn,
                } => {
                    let mid_bn = (lower_bn + higher_bn) / 2;
                    let mid_block = self.block_number_to_hash(mid_bn).await?;
                    let mid_vs = self.authority_set_id(mid_block).await?;

                    if mid_vs == authority_set_id {
                        return Ok(mid_block);
                    }

                    if mid_vs > authority_set_id {
                        State::BinarySearch {
                            lower_bn,
                            higher_bn: mid_bn,
                        }
                    } else {
                        State::BinarySearch {
                            lower_bn: mid_bn,
                            higher_bn,
                        }
                    }
                }
            }
        }
    }

    async fn fetch_authority_set_in_block(&self, block: H256) -> AnyResult<Vec<[u8; 32]>> {
        let block = (*self.api).blocks().at(block).await?;

        let session_keys_address = gsdk::Api::storage_root(SessionStorage::QueuedKeys);
        let session_keys: Vec<(AccountId32, SessionKeys)> =
            Self::fetch_from_storage(&block, &session_keys_address).await?;

        Ok(session_keys
            .into_iter()
            .map(|sc| sc.1.grandpa.0)
            .collect::<Vec<_>>())
    }

    pub async fn fetch_sent_message_inclusion_proof(
        &self,
        block: H256,
    ) -> AnyResult<dto::StorageInclusionProof> {
        let address = gsdk::Api::storage_root(GearEthBridgeStorage::QueueMerkleRoot);

        self.fetch_block_inclusion_proof(block, &address.to_root_bytes())
            .await
    }

    pub async fn fetch_next_session_keys_inclusion_proof(
        &self,
        block: H256,
    ) -> AnyResult<dto::StorageInclusionProof> {
        let address = gsdk::Api::storage_root(GearEthBridgeStorage::AuthoritySetHash);
        self.fetch_block_inclusion_proof(block, &address.to_root_bytes())
            .await
    }

    async fn fetch_block_inclusion_proof(
        &self,
        block: H256,
        address: &[u8],
    ) -> AnyResult<dto::StorageInclusionProof> {
        let storage_inclusion_proof = self.fetch_storage_inclusion_proof(block, address).await?;

        let block = (*self.api).blocks().at(block).await?;
        let encoded_header = block.header().encode();

        // Assume that encoded_header have the folowing structure:
        // - previous block hash    (32 bytes)
        // - block number           (4 bytes)
        // - merkle state root      (32 bytes)
        // - ...
        let root_node = storage_inclusion_proof
            .branch_nodes_data
            .last()
            .expect("At least one node in storage inclusion proof");
        let fetched_storage_root_hash = Blake2Hasher::hash(&root_node.data);

        let block_number_length = Compact::<u32>(block.number()).encode().len();

        if encoded_header[32 + block_number_length..32 + block_number_length + 32]
            != fetched_storage_root_hash.0
        {
            return Err(anyhow!(
                "Storage root hash mismatch: expected {:x?}, got {:x?}",
                &encoded_header[32 + block_number_length..32 + block_number_length + 32],
                &fetched_storage_root_hash.0
            ));
        }

        Ok(StorageInclusionProof {
            address: address.to_vec(),
            block_header: encoded_header,
            branch_nodes_data: storage_inclusion_proof.branch_nodes_data,
            leaf_node_data: storage_inclusion_proof.leaf_node_data,
            stored_data: storage_inclusion_proof.leaf_data,
        })
    }

    async fn fetch_storage_inclusion_proof(
        &self,
        block: H256,
        address: &[u8],
    ) -> AnyResult<StorageTrieInclusionProof> {
        use trie_db::{
            node::{Node, Value},
            NodeCodec, TrieLayout,
        };
        type TrieCodec = <sp_trie::LayoutV1<sp_core::Blake2Hasher> as TrieLayout>::Codec;

        let block = (*self.api).blocks().at(block).await?;

        let storage_keys = vec![address];

        let storage_proof = self
            .api
            .rpc()
            .state_get_read_proof(storage_keys.clone(), Some(block.hash()))
            .await?
            .proof
            .into_iter()
            .map(|bytes| bytes.0);
        let storage_proof =
            sp_trie::StorageProof::new(storage_proof).to_memory_db::<sp_core::Blake2Hasher>();

        let state_root = block.header().state_root;

        let storage_data = block
            .storage()
            .fetch_raw(address)
            .await?
            .ok_or_else(|| anyhow!("Storage at address {address:?} doesn't exist"))?;

        let mut proof = sp_trie::generate_trie_proof::<
            sp_trie::LayoutV1<sp_core::Blake2Hasher>,
            _,
            _,
            _,
        >(&storage_proof, state_root, storage_keys.iter())
        .unwrap_or_else(|err| panic!("Failed to generate trie proof for {address:?}: {err}"));

        let leaf = proof.pop().expect("At least one node in trie proof");
        let leaf = TrieCodec::decode(&leaf).expect("Failed to decode last node in trie proof");
        let encoded_leaf = if let Node::Leaf(nibbles, value) = leaf {
            if !matches!(value, Value::Inline(b) if b.is_empty()) {
                return Err(anyhow!(
                    "Expected leaf node to have empty value, got {value:?}",
                ));
            }

            let storage_data_hash = Blake2Hasher::hash(&storage_data).0;

            let value = match storage_data.len() {
                32 => Value::Inline(&storage_data),
                l if l > 32 => Value::Node(&storage_data_hash),
                _ => panic!("Unsupported leaf data length"),
            };

            TrieCodec::leaf_node(nibbles.right_iter(), nibbles.len(), value)
        } else {
            panic!("The last node in proof is expected to be leaf");
        };

        let mut current_hash = Blake2Hasher::hash(&encoded_leaf).0;
        let mut branch_nodes = Vec::with_capacity(proof.len());
        for node_data in proof.iter().rev() {
            let node = TrieCodec::decode(node_data).expect("Correctly encoded node");
            if let Node::NibbledBranch(nibbles, children, value) = node {
                // There will be only one NodeHandle::Inline(&[]) children and this
                // children will lead to the target leaf.
                let mut target_child_nibble = None;
                let children: Vec<Option<ChildReference<H256>>> = children
                    .into_iter()
                    .enumerate()
                    .map(|(child_nibble, mut child)| {
                        if matches!(child, Some(NodeHandle::Inline(&[]))) {
                            assert!(target_child_nibble.is_none());
                            target_child_nibble = Some(child_nibble as u8);
                            child = Some(NodeHandle::Hash(&current_hash));
                        }

                        child.map(|child| {
                            child
                                .try_into()
                                .expect("Failed to convert NodeHandle to ChildReference")
                        })
                    })
                    .collect();

                let target_child_nibble = target_child_nibble
                    .expect("At least one child should be NodeHandle::Inline([])");

                let encoded_node = TrieCodec::branch_node_nibbled(
                    nibbles.right_iter(),
                    nibbles.len(),
                    children.into_iter(),
                    value,
                );

                current_hash = Blake2Hasher::hash(&encoded_node).0;

                branch_nodes.push(BranchNodeData {
                    data: encoded_node,
                    target_child: target_child_nibble,
                });
            } else {
                panic!("All remaining nodes are expected to be nibbled branches");
            };
        }

        if state_root.0 != current_hash {
            return Err(anyhow!(
                "State root hash mismatch: expected {:x?}, got {:x?}",
                state_root.0,
                current_hash
            ));
        }

        Ok(StorageTrieInclusionProof {
            branch_nodes_data: branch_nodes,
            leaf_node_data: encoded_leaf,
            leaf_data: storage_data,
        })
    }

    async fn maybe_fetch_from_storage<T, A>(
        &self,
        block: &BlockImpl<GearConfig, OnlineClient<GearConfig>>,
        address: &A,
    ) -> AnyResult<Option<T>>
    where
        A: Address<IsFetchable = Yes, Target = DecodedValueThunk>,
        T: Decode,
    {
        let data = match block.storage().fetch(address).await? {
            Some(data) => data.into_encoded(),
            None => return Ok(None),
        };

        Ok(Some(T::decode(&mut &data[..])?))
    }

    async fn fetch_from_storage<T, A>(
        block: &BlockImpl<GearConfig, OnlineClient<GearConfig>>,
        address: &A,
    ) -> AnyResult<T>
    where
        A: Address<IsFetchable = Yes, Target = DecodedValueThunk>,
        T: Decode,
    {
        let data = block
            .storage()
            .fetch(address)
            .await?
            .ok_or_else(|| anyhow!("Block #{} is not present on RPC node", block.number()))?
            .into_encoded();

        Ok(T::decode(&mut &data[..])?)
    }

    pub async fn fetch_message_inclusion_merkle_proof(
        &self,
        block: H256,
        message_hash: H256,
    ) -> AnyResult<dto::MerkleProof> {
        use pallet_gear_eth_bridge_primitives::Proof;

        let proof: Option<Proof> = self
            .api
            .rpc()
            .request(
                "gearEthBridge_merkleProof",
                rpc_params![message_hash, Some(block)],
            )
            .await?;

        let proof = proof.ok_or_else(|| {
            anyhow!("Message with hash {message_hash} not found in block {block}",)
        })?;

        Ok(dto::MerkleProof {
            root: proof.root.0,
            proof: proof.proof.into_iter().map(|h| h.0).collect(),
            num_leaves: proof.number_of_leaves,
            leaf_index: proof.leaf_index,
        })
    }

    pub async fn fetch_timestamp(&self, block: H256) -> AnyResult<u64> {
        let block = (*self.api).blocks().at(block).await?;
        let timestamp_address = gsdk::Api::storage_root(TimestampStorage::Now);
        Self::fetch_from_storage(&block, &timestamp_address)
            .await
            .map(Duration::from_millis)
            .map(|d| d.as_secs())
    }

    /// Fetch queue merkle root for the given block.
    pub async fn fetch_queue_merkle_root(&self, block: H256) -> AnyResult<(u64, H256)> {
        let block = (*self.api).blocks().at(block).await?;
        let set_id_address = gsdk::Api::storage_root(GearEthBridgeStorage::QueueMerkleRoot);
        let merkle_root: H256 = Self::fetch_from_storage(&block, &set_id_address).await?;
        let set_id_address = gsdk::Api::storage_root(GearEthBridgeStorage::QueueId);
        let queue_id: u64 = self
            .maybe_fetch_from_storage(&block, &set_id_address)
            .await?
            .unwrap_or_else(|| {
                log::warn!("QueueId not found in storage, using 0 as default");
                0
            });

        Ok((queue_id, merkle_root))
    }

    pub async fn message_queued_events(&self, block: H256) -> AnyResult<Vec<dto::Message>> {
        let events = self.api.get_events_at(Some(block)).await?;

        let events = events.into_iter().filter_map(|event| {
            if let RuntimeEvent::GearEthBridge(GearBridgeEvent::MessageQueued { message, .. }) =
                event
            {
                let mut nonce_be = [0; 32];
                primitive_types::U256(message.nonce.0).to_big_endian(&mut nonce_be);

                Some(dto::Message {
                    nonce_be,
                    source: message.source.0,
                    destination: message.destination.0,
                    payload: message.payload,
                })
            } else {
                None
            }
        });

        Ok(events.collect())
    }

    pub async fn user_message_sent_events(
        &self,
        from_program: H256,
        to_user: H256,
        block: H256,
    ) -> AnyResult<Vec<dto::UserMessageSent>> {
        let events = self.api.get_events_at(Some(block)).await?;

        let events = events.into_iter().filter_map(|event| {
            let RuntimeEvent::Gear(GearEvent::UserMessageSent {
                message:
                    UserMessage {
                        source,
                        destination,
                        payload,
                        ..
                    },
                ..
            }) = event
            else {
                return None;
            };

            if source != ActorId(from_program.0) {
                return None;
            }

            if destination != ActorId(to_user.0) {
                return None;
            }

            Some(dto::UserMessageSent { payload: payload.0 })
        });

        Ok(events.collect())
    }

    pub async fn get_constant(
        &self,
        pallete: &str,
        constant: &str,
    ) -> AnyResult<DecodedValueThunk> {
        let addr = subxt::dynamic::constant(pallete, constant);
        let res = self
            .api
            .constants()
            .at(&addr)
            .context(format!("Failed to get {pallete}.{constant} address"))?;
        Ok(res)
    }

    pub async fn bridge_admin(&self) -> AnyResult<AccountId32> {
        self.get_constant("GearEthBridge", "BridgeAdmin")
            .await
            .and_then(|res| {
                AccountId32::decode(&mut res.encoded())
                    .context("Failed to decode BridgeAdmin address")
            })
    }

    pub async fn bridge_pauser(&self) -> AnyResult<AccountId32> {
        self.get_constant("GearEthBridge", "BridgePauser")
            .await
            .and_then(|res| {
                AccountId32::decode(&mut res.encoded())
                    .context("Failed to decode BridgePauser address")
            })
    }
}

#[cfg(test)]
mod tests {
    use gsdk::metadata::storage::GearEthBridgeStorage;

    #[test]
    fn storage_correct() {
        const MERKLE_ROOT_STORAGE_ADDRESS: &str =
            "fd6e027f7a1bd8baa6406cea4d80d932df509310bc655bbf75a5b563fc3c8eee";
        const NEXT_VALIDATOR_SET_ADDRESS: &str =
            "fd6e027f7a1bd8baa6406cea4d80d9327120fd2add6d1249bf1b6bfc3bdf510f";

        let merkle_root_address = hex::decode(MERKLE_ROOT_STORAGE_ADDRESS).unwrap();
        let expected_merkle_root_address =
            gsdk::Api::storage_root(GearEthBridgeStorage::QueueMerkleRoot);
        assert_eq!(
            merkle_root_address,
            expected_merkle_root_address.to_root_bytes()
        );
        let next_validator_set_address = hex::decode(NEXT_VALIDATOR_SET_ADDRESS).unwrap();
        let expected_next_validator_set_address =
            gsdk::Api::storage_root(GearEthBridgeStorage::AuthoritySetHash);
        assert_eq!(
            next_validator_set_address,
            expected_next_validator_set_address.to_root_bytes()
        );
    }
}<|MERGE_RESOLUTION|>--- conflicted
+++ resolved
@@ -225,9 +225,6 @@
         let stream = stream.map(|res: Result<String, _>| -> AnyResult<_, _> {
             let hex_string = res?;
             let bytes = hex::decode(&hex_string[2..]).context("failed to decoded hex")?;
-<<<<<<< HEAD
-            let justification = GrandpaJustification::<GearHeader>::decode(&mut &bytes[..])?;
-=======
             let mut justification = GrandpaJustification::<GearHeader>::decode(&mut &bytes[..])?;
 
             justification.commit.precommits.retain(|pc| {
@@ -244,7 +241,7 @@
                     false
                 }
             });
->>>>>>> 216f6ca7
+            let justification = GrandpaJustification::<GearHeader>::decode(&mut &bytes[..])?;
 
             Ok(justification)
         });
