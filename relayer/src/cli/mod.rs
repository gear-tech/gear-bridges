--- conflicted
+++ resolved
@@ -68,10 +68,8 @@
     #[arg(long, env = "START_AUTHORITY_SET_ID")]
     pub start_authority_set_id: Option<u64>,
 
-<<<<<<< HEAD
     /// An address of bridging payment contract for priority processing of merkle-roots when needed.
     pub bridging_payment_address: Option<String>,
-=======
     /// Authorization token for web-server
     #[arg(long, env)]
     pub web_server_token: String,
@@ -79,7 +77,6 @@
     /// Socket address for web-server
     #[arg(long, env, default_value = "127.0.0.1:8443")]
     pub web_server_address: String,
->>>>>>> 4be63d0f
 }
 
 #[derive(Args)]
