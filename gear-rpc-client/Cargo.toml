--- conflicted
+++ resolved
@@ -4,31 +4,7 @@
 edition.workspace = true
 
 [dependencies]
-<<<<<<< HEAD
-gsdk = { git = "https://github.com/gear-tech/gear.git", tag = "v1.0.2" }
-subxt = "0.32.1"
-pallet-grandpa = { version = "4.0.0-dev", git = "https://github.com/gear-tech/substrate.git", branch = "gear-polkadot-v0.9.41-canary-no-sandbox-revert-oom-changes", features = [
-    "std",
-] }
-pallet-babe = { version = "4.0.0-dev", git = "https://github.com/gear-tech/substrate.git", branch = "gear-polkadot-v0.9.41-canary-no-sandbox-revert-oom-changes", default-features = false, features = [
-    "std",
-] }
-sc-consensus-grandpa = { version = "0.10.0-dev", git = "https://github.com/gear-tech/substrate.git", branch = "gear-polkadot-v0.9.41-canary-no-sandbox-revert-oom-changes" }
-sp-runtime = { version = "7.0.0", git = "https://github.com/gear-tech/substrate.git", branch = "gear-polkadot-v0.9.41-canary-no-sandbox-revert-oom-changes", default-features = false }
-sp-consensus-grandpa = { version = "4.0.0-dev", git = "https://github.com/gear-tech/substrate.git", branch = "gear-polkadot-v0.9.41-canary-no-sandbox-revert-oom-changes", features = [
-    "std",
-] }
-sp-consensus-babe = { version = "0.10.0-dev", git = "https://github.com/gear-tech/substrate.git", branch = "gear-polkadot-v0.9.41-canary-no-sandbox-revert-oom-changes", features = [
-    "std",
-] }
-sp-state-machine = { version = "0.13.0", git = "https://github.com/gear-tech/substrate.git", branch = "gear-polkadot-v0.9.41-canary-no-sandbox-revert-oom-changes", default-features = false }
-parity-scale-codec.workspace = true
-trie-db = { version = "0.27.0", default-features = false }
-sp-trie = { version = "7.0.0", git = "https://github.com/gear-tech/substrate.git", branch = "gear-polkadot-v0.9.41-canary-no-sandbox-revert-oom-changes", default-features = false }
-sp-core = { version = "7.0.0", git = "https://github.com/gear-tech/substrate.git", branch = "gear-polkadot-v0.9.41-canary-no-sandbox-revert-oom-changes", default-features = false }
-=======
 prover.workspace = true
->>>>>>> 0f0089d4
 
 hex.workspace = true
 futures-util.workspace = true
