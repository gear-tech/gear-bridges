[workspace]

members = [
    "ethereum/client",
    "gear-rpc-client",
    "prover",
    "relayer",
    "circuits/*",
    "ethereum-common",
    "gear-programs/bridging-payment",
    "gear-programs/bridging-payment/src/wasm",
    "gear-programs/vft-gateway",
    "gear-programs/vft-gateway/src/wasm",
]

resolver = "2"

[workspace.package]
version = "0.1.0"
edition = "2021"

[workspace.dependencies]
gear-rpc-client = { path = "./gear-rpc-client" }
prover = { path = "./prover" }
plonky2_blake2b256 = { path = "./circuits/plonky2_blake2b256" }
plonky2_sha512 = { path = "./circuits/plonky2_sha512" }
plonky2_ed25519 = { path = "./circuits/plonky2_ed25519" }
plonky2_ecdsa = { path = "./circuits/plonky2_ecdsa" }
plonky2_u32 = { path = "./circuits/plonky2_u32" }
ethereum-client = { path = "./ethereum/client" }
ethereum-common = { path = "ethereum-common", default-features = false }

bridging_payment = { path = "gear-programs/bridging-payment" }
<<<<<<< HEAD
bridge_payment_wasm = { path = "gear-programs/bridging_payment/src/wasm" }
vft-gateway = { path = "gear-programs/vft-gateway" }
vft_gateway_wasm = { path = "gear-programs/vft-gateway/src/wasm" }
=======
gear_proof_storage = { path = "gear-programs/proof-storage" }

>>>>>>> f83e58cc
plonky2 = { git = "https://github.com/gear-tech/plonky2.git", rev = "4a620f4d79efe9233d0e7682df5a2fc625b5420e" }
plonky2_field = { git = "https://github.com/gear-tech/plonky2.git", rev = "4a620f4d79efe9233d0e7682df5a2fc625b5420e" }
plonky2_util = { git = "https://github.com/gear-tech/plonky2.git", rev = "4a620f4d79efe9233d0e7682df5a2fc625b5420e" }
plonky2_maybe_rayon = { git = "https://github.com/gear-tech/plonky2.git", rev = "4a620f4d79efe9233d0e7682df5a2fc625b5420e" }

# Coordinates of `EdwardsPoint` made public in fork.
curve25519-dalek = { git = "https://github.com/gear-tech/curve25519-dalek" }

ahash = "0.7.8"
anyhow = "1.0.86"
axum = "0.7.5"
bitvec = { version = "1.0.1", default-features = false, features = ["alloc"] }
blake2 = "0.10.6"
bytes = "1.6.0"
clap = { version = "4.4.13", features = ["derive", "env"] }
derive_more = "0.99.17"
dotenv = "0.15.0"
env_logger = "0.9.0"
ethereum-types = { version = "0.14.1", default-features = false, features = [
    "serialize",
    "codec",
] }
ff = { version = "0.13.0", features = ["derive"] }
futures = { version = "0.3.30", features = ["executor"] }
futures-util = "0.3.28"
git-download = "0.1"
hex = { version = "0.4.3", default-features = false }
hex-literal = "0.4.1"
itertools = "0.10.5"
jemallocator = "0.5.0"
keccak-hash = "0.10.0"
lazy_static = "1.4.0"
libc = "0.2.153"
log = "0.4.14"
num = { version = "0.4", features = ["rand"] }
paste = "1.0.14"
pretty_env_logger = "*"
prometheus = { version = "0.13.0", default-features = false }
rand = { version = "0.8.5", default-features = false, features = ["getrandom"] }
rand_chacha = "0.3.1"
rayon = "1.5.3"
reqwest = "0.11.24"
sails-idl-gen = { git = "https://github.com/gear-tech/sails" }
sails-client-gen = { git = "https://github.com/gear-tech/sails" }
sails = { git = "https://github.com/gear-tech/sails" }
scale-info = { version = "2.10", default-features = false }
serde = { version = "1.0", features = ["alloc", "derive"] }
serde_json = "1.0"
sha2 = "0.10"
static_assertions = "1.1.0"
thiserror = "1.0.61"
tokio = { version = "1.23.0", features = ["full"] }
tree_hash = { git = "https://github.com/gear-tech/tree_hash.git", branch = "gear-v0.6.0", default-features = false }
tree_hash_derive = { git = "https://github.com/gear-tech/tree_hash.git", branch = "gear-v0.6.0" }
unroll = "0.1.5"

# Gear/Substrate deps
gbuiltin-bridge = { git = "https://github.com/gear-tech/gear", branch = "dn-pallet-gear-bridge" }
gstd = { version = "1.4.2", features = ["nightly"] }
gear-core = "1.4.2"
gclient = "1.4.2"
gear-wasm-builder = { version = "1.4.1", default-features = false }
<<<<<<< HEAD
gwasm-builder = { package = "gear-wasm-builder", version = "1.4.2" }
gsdk = { git = "https://github.com/gear-tech/gear.git", branch = "dn-pallet-gear-bridge" }
pallet-gear-bridge-rpc-runtime-api = { git = "https://github.com/gear-tech/gear.git", branch = "dn-pallet-gear-bridge", default-features = false, features = [
=======
gsdk = { git = "https://github.com/gear-tech/gear.git", branch = "dn-pallet-gear-eth-bridge" }
gclient = { git = "https://github.com/gear-tech/gear.git", branch = "dn-pallet-gear-eth-bridge" }
gear-core = { git = "https://github.com/gear-tech/gear.git", branch = "dn-pallet-gear-eth-bridge" }
pallet-gear-eth-bridge-rpc-runtime-api = { git = "https://github.com/gear-tech/gear.git", branch = "dn-pallet-gear-eth-bridge", default-features = false, features = [
>>>>>>> f83e58cc
    "std",
] }
subxt = "0.32.1"
sc-consensus-grandpa = { version = "0.10.0-dev", git = "https://github.com/gear-tech/polkadot-sdk.git", branch = "gear-v1.3.0", default-features = false }
sp-runtime = { version = "24.0.0", git = "https://github.com/gear-tech/polkadot-sdk.git", branch = "gear-v1.3.0", default-features = false }
sp-consensus-grandpa = { version = "4.0.0-dev", git = "https://github.com/gear-tech/polkadot-sdk.git", branch = "gear-v1.3.0", default-features = false }
parity-scale-codec = { version = "3.6.4", default-features = false }
trie-db = { version = "0.28.0", default-features = false }
sp-trie = { version = "22.0.0", git = "https://github.com/gear-tech/polkadot-sdk.git", branch = "gear-v1.3.0", default-features = false }
sp-core = { version = "21.0.0", git = "https://github.com/gear-tech/polkadot-sdk.git", branch = "gear-v1.3.0", default-features = false }
primitive-types = { version = "0.12.2", default-features = false }
binary-merkle-tree = { version = "4.0.0-dev", git = "https://github.com/gear-tech/polkadot-sdk.git", branch = "gear-v1.3.0", default-features = false }

# Alloy deps
alloy = { git = "https://github.com/alloy-rs/alloy.git", package = "alloy", rev = "899b8b9", features = [
    "sol-types",
    "contract",
    "pubsub",
    "providers",
    "signers",
    "signer-local",
    "transports",
    "transport-http",
    "network",
    "node-bindings",
    "rpc",
    "rpc-client",
    "json-rpc",
    "rpc-types",
] }<|MERGE_RESOLUTION|>--- conflicted
+++ resolved
@@ -31,14 +31,11 @@
 ethereum-common = { path = "ethereum-common", default-features = false }
 
 bridging_payment = { path = "gear-programs/bridging-payment" }
-<<<<<<< HEAD
 bridge_payment_wasm = { path = "gear-programs/bridging_payment/src/wasm" }
 vft-gateway = { path = "gear-programs/vft-gateway" }
 vft_gateway_wasm = { path = "gear-programs/vft-gateway/src/wasm" }
-=======
 gear_proof_storage = { path = "gear-programs/proof-storage" }
 
->>>>>>> f83e58cc
 plonky2 = { git = "https://github.com/gear-tech/plonky2.git", rev = "4a620f4d79efe9233d0e7682df5a2fc625b5420e" }
 plonky2_field = { git = "https://github.com/gear-tech/plonky2.git", rev = "4a620f4d79efe9233d0e7682df5a2fc625b5420e" }
 plonky2_util = { git = "https://github.com/gear-tech/plonky2.git", rev = "4a620f4d79efe9233d0e7682df5a2fc625b5420e" }
@@ -98,19 +95,13 @@
 # Gear/Substrate deps
 gbuiltin-bridge = { git = "https://github.com/gear-tech/gear", branch = "dn-pallet-gear-bridge" }
 gstd = { version = "1.4.2", features = ["nightly"] }
-gear-core = "1.4.2"
-gclient = "1.4.2"
+gwasm-builder = { package = "gear-wasm-builder", version = "1.4.2" }
+
 gear-wasm-builder = { version = "1.4.1", default-features = false }
-<<<<<<< HEAD
-gwasm-builder = { package = "gear-wasm-builder", version = "1.4.2" }
-gsdk = { git = "https://github.com/gear-tech/gear.git", branch = "dn-pallet-gear-bridge" }
-pallet-gear-bridge-rpc-runtime-api = { git = "https://github.com/gear-tech/gear.git", branch = "dn-pallet-gear-bridge", default-features = false, features = [
-=======
 gsdk = { git = "https://github.com/gear-tech/gear.git", branch = "dn-pallet-gear-eth-bridge" }
 gclient = { git = "https://github.com/gear-tech/gear.git", branch = "dn-pallet-gear-eth-bridge" }
 gear-core = { git = "https://github.com/gear-tech/gear.git", branch = "dn-pallet-gear-eth-bridge" }
 pallet-gear-eth-bridge-rpc-runtime-api = { git = "https://github.com/gear-tech/gear.git", branch = "dn-pallet-gear-eth-bridge", default-features = false, features = [
->>>>>>> f83e58cc
     "std",
 ] }
 subxt = "0.32.1"
