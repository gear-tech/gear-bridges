use crate::message_relayer::common::{gear::block_listener::GearBlock, EthereumSlotNumber};
use checkpoint_light_client_client::{
    service_replay_back::events::ServiceReplayBackEvents,
    service_sync_update::events::ServiceSyncUpdateEvents,
};
use primitive_types::H256;
use prometheus::IntGauge;

use sails_rs::events::EventIo;
use tokio::sync::{
    broadcast::{error::RecvError, Receiver},
    mpsc::{unbounded_channel, UnboundedReceiver, UnboundedSender},
};
use utils_prometheus::{impl_metered_service, MeteredService};

pub struct CheckpointsExtractor {
    checkpoint_light_client_address: H256,

    metrics: Metrics,
}

impl MeteredService for CheckpointsExtractor {
    fn get_sources(&self) -> impl IntoIterator<Item = Box<dyn prometheus::core::Collector>> {
        self.metrics.get_sources()
    }
}

impl_metered_service! {
    struct Metrics {
        latest_checkpoint_slot: IntGauge = IntGauge::new(
            "checkpoint_extractor_latest_checkpoint_slot",
            "Latest slot found in checkpoint light client program state",
        ),
    }
}

fn checkpoints_for_block(block: &GearBlock, program_address: H256) -> Vec<(u64, H256)> {
    let mut checkpoints = block
        .user_message_sent_events(program_address, H256::zero())
        .filter_map(|payload| {
            ServiceReplayBackEvents::decode_event(payload)
                .ok()
                .map(
                    |ServiceReplayBackEvents::NewCheckpoint {
                         slot,
                         tree_hash_root,
                     }| (slot, tree_hash_root),
                )
                .or_else(|| {
                    ServiceSyncUpdateEvents::decode_event(payload).ok().map(
                        |ServiceSyncUpdateEvents::NewCheckpoint {
                             slot,
                             tree_hash_root,
                         }| (slot, tree_hash_root),
                    )
                })
        })
        .collect::<Vec<_>>();
    checkpoints.sort_by(|a, b| a.0.cmp(&b.0));
    checkpoints
}

impl CheckpointsExtractor {
    pub fn new(checkpoint_light_client_address: H256) -> Self {
        Self {
            checkpoint_light_client_address,

            metrics: Metrics::new(),
        }
    }

    pub async fn run(
        mut self,
        mut blocks: Receiver<GearBlock>,
    ) -> UnboundedReceiver<EthereumSlotNumber> {
        let (sender, receiver) = unbounded_channel();

        tokio::task::spawn(async move {
<<<<<<< HEAD
            loop {
                let res = self.run_inner(&sender, &mut blocks).await;
                if let Err(err) = res {
                    log::error!("Checkpoints extractor failed: {err}");
                    match self.api_provider.reconnect().await {
                        Ok(()) => {
                            log::info!("Checkpoints extractor reconnected");
                        }
                        Err(err) => {
                            log::error!("Checkpoints extractor unable to reconnect: {err}");
                            return;
                        }
                    };
                }
=======
            let res = self.run_inner(&sender, &mut blocks).await;
            if let Err(err) = res {
                log::error!("Checkpoints extractor failed: {}", err);
>>>>>>> de708225
            }
        });

        receiver
    }

    async fn run_inner(
        &mut self,
        sender: &UnboundedSender<EthereumSlotNumber>,
        blocks: &mut Receiver<GearBlock>,
    ) -> anyhow::Result<()> {
        loop {
            match blocks.recv().await {
                Ok(block) => self.process_block_events(block, sender).await?,
                Err(RecvError::Closed) => {
                    log::warn!("Checkpoints extractor channel closed, exiting");
                    return Ok(());
                }

                Err(RecvError::Lagged(_)) => {
                    log::warn!("Checkpoints extractor channel lagged behind, trying again");
                    continue;
                }
            }
        }
    }

    async fn process_block_events(
        &mut self,
        block: GearBlock,
        sender: &UnboundedSender<EthereumSlotNumber>,
    ) -> anyhow::Result<()> {
        let checkpoints = checkpoints_for_block(&block, self.checkpoint_light_client_address);
        for checkpoint in checkpoints {
            self.metrics.latest_checkpoint_slot.set(checkpoint.0 as i64);
            log::info!("New checkpoint discovered: {}", checkpoint.0);
            sender.send(EthereumSlotNumber(checkpoint.0))?;
        }

        Ok(())
    }
}<|MERGE_RESOLUTION|>--- conflicted
+++ resolved
@@ -76,26 +76,9 @@
         let (sender, receiver) = unbounded_channel();
 
         tokio::task::spawn(async move {
-<<<<<<< HEAD
-            loop {
-                let res = self.run_inner(&sender, &mut blocks).await;
-                if let Err(err) = res {
-                    log::error!("Checkpoints extractor failed: {err}");
-                    match self.api_provider.reconnect().await {
-                        Ok(()) => {
-                            log::info!("Checkpoints extractor reconnected");
-                        }
-                        Err(err) => {
-                            log::error!("Checkpoints extractor unable to reconnect: {err}");
-                            return;
-                        }
-                    };
-                }
-=======
             let res = self.run_inner(&sender, &mut blocks).await;
             if let Err(err) = res {
-                log::error!("Checkpoints extractor failed: {}", err);
->>>>>>> de708225
+                log::error!("Checkpoints extractor failed: {err}");
             }
         });
 
